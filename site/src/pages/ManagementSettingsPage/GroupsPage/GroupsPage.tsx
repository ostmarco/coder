--- conflicted
+++ resolved
@@ -64,25 +64,15 @@
 				justifyContent="space-between"
 				css={{ paddingBottom: 32 }}
 			>
-<<<<<<< HEAD
-				<Stack direction="row" spacing={2} alignItems="center">
-					<Breadcrumbs>
-						<Crumb>Organizations</Crumb>
-						<Crumb href={`/organizations/${organization}`}>
-							{organization.display_name || organization.name}
-						</Crumb>
-						<Crumb href={`/organizations/${organization}/groups`} active>
-							Groups
-						</Crumb>
-					</Breadcrumbs>
-					<FeatureStageBadge contentType="beta" size="sm" />
-				</Stack>
-=======
-				<SettingsHeader
-					title="Groups"
-					description="Manage groups for this organization."
-				/>
->>>>>>> 9ea2f6f2
+				<Breadcrumbs>
+					<Crumb>Organizations</Crumb>
+					<Crumb href={`/organizations/${organization}`}>
+						{organization.display_name || organization.name}
+					</Crumb>
+					<Crumb href={`/organizations/${organization}/groups`} active>
+						Groups
+					</Crumb>
+				</Breadcrumbs>
 				{permissions.createGroup && feats.template_rbac && (
 					<Button component={RouterLink} startIcon={<GroupAdd />} to="create">
 						Create group
