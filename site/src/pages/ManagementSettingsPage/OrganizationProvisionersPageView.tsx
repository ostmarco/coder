--- conflicted
+++ resolved
@@ -7,13 +7,9 @@
 } from "api/typesGenerated";
 import { ErrorAlert } from "components/Alert/ErrorAlert";
 import { EmptyState } from "components/EmptyState/EmptyState";
-<<<<<<< HEAD
-import { FeatureStageBadge } from "components/FeatureStageBadge/FeatureStageBadge";
-=======
 import { Loader } from "components/Loader/Loader";
 import { Paywall } from "components/Paywall/Paywall";
 import { SettingsHeader } from "components/SettingsHeader/SettingsHeader";
->>>>>>> 9ea2f6f2
 import { Stack } from "components/Stack/Stack";
 import { ProvisionerGroup } from "modules/provisioners/ProvisionerGroup";
 import type { FC } from "react";
@@ -37,10 +33,6 @@
 
 export const OrganizationProvisionersPageView: FC<
 	OrganizationProvisionersPageViewProps
-<<<<<<< HEAD
-> = ({ buildInfo, provisioners }) => {
-	const { organization } = useOrganizationSettings();
-=======
 > = ({ showPaywall, error, buildInfo, provisioners }) => {
 	return (
 		<div>
@@ -82,7 +74,8 @@
 >;
 
 const ViewContent: FC<ViewContentProps> = ({ buildInfo, provisioners }) => {
->>>>>>> 9ea2f6f2
+	const { organization } = useOrganizationSettings();
+
 	const isEmpty = provisioners.every((group) => group.daemons.length === 0);
 
 	const provisionerGroupsCount = provisioners.length;
@@ -94,25 +87,21 @@
 	if (!organization) return null;
 
 	return (
-<<<<<<< HEAD
-		<div>
+		<>
 			<Stack
 				alignItems="baseline"
 				direction="row"
 				justifyContent="space-between"
 			>
-				<Stack direction="row" spacing={2} alignItems="center">
-					<Breadcrumbs>
-						<Crumb>Organizations</Crumb>
-						<Crumb href={`/organizations/${organization}`}>
-							{organization.display_name || organization.name}
-						</Crumb>
-						<Crumb href={`/organizations/${organization}/groups`} active>
-							Groups
-						</Crumb>
-					</Breadcrumbs>
-					<FeatureStageBadge contentType="beta" size="sm" />
-				</Stack>
+				<Breadcrumbs>
+					<Crumb>Organizations</Crumb>
+					<Crumb href={`/organizations/${organization}`}>
+						{organization.display_name || organization.name}
+					</Crumb>
+					<Crumb href={`/organizations/${organization}/groups`} active>
+						Groups
+					</Crumb>
+				</Breadcrumbs>
 				<Button
 					endIcon={<OpenInNewIcon />}
 					target="_blank"
@@ -121,9 +110,6 @@
 					Create a provisioner
 				</Button>
 			</Stack>
-=======
-		<>
->>>>>>> 9ea2f6f2
 			{isEmpty ? (
 				<EmptyState
 					message="No provisioners"
