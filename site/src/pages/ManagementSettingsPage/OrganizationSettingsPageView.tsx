import type { Interpolation, Theme } from "@emotion/react";
import Button from "@mui/material/Button";
import TextField from "@mui/material/TextField";
import { isApiValidationError } from "api/errors";
import type {
	Organization,
	UpdateOrganizationRequest,
} from "api/typesGenerated";
import { ErrorAlert } from "components/Alert/ErrorAlert";
import { DeleteDialog } from "components/Dialogs/DeleteDialog/DeleteDialog";
import { FeatureStageBadge } from "components/FeatureStageBadge/FeatureStageBadge";
import {
	FormFields,
	FormFooter,
	FormSection,
	HorizontalForm,
} from "components/Form/Form";
import { IconField } from "components/IconField/IconField";
import { Stack } from "components/Stack/Stack";
import { useFormik } from "formik";
import { type FC, useState } from "react";
import {
	displayNameValidator,
	getFormHelpers,
	nameValidator,
	onChangeTrimmed,
} from "utils/formUtils";
import * as Yup from "yup";
import { HorizontalContainer, HorizontalSection } from "./Horizontal";
import { Breadcrumbs, Crumb } from "components/Breadcrumbs/Breadcrumbs";

const MAX_DESCRIPTION_CHAR_LIMIT = 128;
const MAX_DESCRIPTION_MESSAGE = `Please enter a description that is no longer than ${MAX_DESCRIPTION_CHAR_LIMIT} characters.`;

const validationSchema = Yup.object({
	name: nameValidator("Name"),
	display_name: displayNameValidator("Display name"),
	description: Yup.string().max(
		MAX_DESCRIPTION_CHAR_LIMIT,
		MAX_DESCRIPTION_MESSAGE,
	),
});

interface OrganizationSettingsPageViewProps {
	organization: Organization;
	error: unknown;
	onSubmit: (values: UpdateOrganizationRequest) => Promise<void>;
	onDeleteOrganization: () => void;
}

export const OrganizationSettingsPageView: FC<
	OrganizationSettingsPageViewProps
> = ({ organization, error, onSubmit, onDeleteOrganization }) => {
	const form = useFormik<UpdateOrganizationRequest>({
		initialValues: {
			name: organization.name,
			display_name: organization.display_name,
			description: organization.description,
			icon: organization.icon,
		},
		validationSchema,
		onSubmit,
		enableReinitialize: true,
	});
	const getFieldHelpers = getFormHelpers(form, error);

	const [isDeleting, setIsDeleting] = useState(false);

	return (
<<<<<<< HEAD
		<Stack spacing={4}>
			<Breadcrumbs>
				<Crumb>Organizations</Crumb>
				<Crumb href={`/organizations/${organization.name}`} active>
					{organization.display_name || organization.name}
				</Crumb>
			</Breadcrumbs>
=======
		<div>
			<SettingsHeader
				title="Settings"
				badges={<FeatureStageBadge contentType="beta" size="lg" />}
			/>
>>>>>>> b4f54f3e

			{Boolean(error) && !isApiValidationError(error) && (
				<div>
					<ErrorAlert error={error} />
				</div>
			)}

			<HorizontalForm
				data-testid="org-settings-form"
				onSubmit={form.handleSubmit}
				aria-label="Organization settings form"
			>
				<FormSection
					title="Info"
					description="The name and description of the organization."
				>
					<fieldset
						disabled={form.isSubmitting}
						css={{ border: "unset", padding: 0, margin: 0, width: "100%" }}
					>
						<FormFields>
							<TextField
								{...getFieldHelpers("name")}
								onChange={onChangeTrimmed(form)}
								autoFocus
								fullWidth
								label="Name"
							/>
							<TextField
								{...getFieldHelpers("display_name")}
								fullWidth
								label="Display name"
							/>
							<TextField
								{...getFieldHelpers("description")}
								multiline
								fullWidth
								label="Description"
								rows={2}
							/>
							<IconField
								{...getFieldHelpers("icon")}
								onChange={onChangeTrimmed(form)}
								fullWidth
								onPickEmoji={(value) => form.setFieldValue("icon", value)}
							/>
						</FormFields>
					</fieldset>
				</FormSection>
				<FormFooter isLoading={form.isSubmitting} />
			</HorizontalForm>

			{!organization.is_default && (
				<HorizontalContainer css={{ marginTop: 48 }}>
					<HorizontalSection
						title="Settings"
						description="Change or delete your organization."
					>
						<div css={styles.dangerSettings}>
							<span>Deleting an organization is irreversible.</span>
							<Button
								css={styles.dangerButton}
								color="warning"
								onClick={() => setIsDeleting(true)}
							>
								Delete this organization
							</Button>
						</div>
					</HorizontalSection>
				</HorizontalContainer>
			)}

			<DeleteDialog
				isOpen={isDeleting}
				onConfirm={onDeleteOrganization}
				onCancel={() => setIsDeleting(false)}
				entity="organization"
				name={organization.name}
			/>
		</Stack>
	);
};

const styles = {
	dangerSettings: (theme) => ({
		display: "flex",
		backgroundColor: theme.roles.danger.background,
		alignItems: "center",
		justifyContent: "space-between",
		border: `1px solid ${theme.roles.danger.outline}`,
		borderRadius: 8,
		padding: 12,
		paddingLeft: 18,
		gap: 8,
		lineHeight: "18px",
		flexGrow: 1,

		"& .option": {
			color: theme.roles.danger.fill.solid,
			"&.Mui-checked": {
				color: theme.roles.danger.fill.solid,
			},
		},

		"& .info": {
			fontSize: 14,
			fontWeight: 600,
			color: theme.roles.danger.text,
		},
	}),
	dangerButton: (theme) => ({
		borderColor: theme.roles.danger.outline,
		color: theme.roles.danger.text,

		"&.MuiLoadingButton-loading": {
			color: theme.roles.danger.disabled.text,
		},

		"&:hover:not(:disabled)": {
			backgroundColor: theme.roles.danger.hover.background,
			borderColor: theme.roles.danger.hover.fill.outline,
		},
	}),
} satisfies Record<string, Interpolation<Theme>>;<|MERGE_RESOLUTION|>--- conflicted
+++ resolved
@@ -67,21 +67,16 @@
 	const [isDeleting, setIsDeleting] = useState(false);
 
 	return (
-<<<<<<< HEAD
 		<Stack spacing={4}>
-			<Breadcrumbs>
-				<Crumb>Organizations</Crumb>
-				<Crumb href={`/organizations/${organization.name}`} active>
-					{organization.display_name || organization.name}
-				</Crumb>
-			</Breadcrumbs>
-=======
-		<div>
-			<SettingsHeader
-				title="Settings"
-				badges={<FeatureStageBadge contentType="beta" size="lg" />}
-			/>
->>>>>>> b4f54f3e
+			<Stack direction="row" spacing={1}>
+				<Breadcrumbs>
+					<Crumb>Organizations</Crumb>
+					<Crumb href={`/organizations/${organization.name}`} active>
+						{organization.display_name || organization.name}
+					</Crumb>
+					<FeatureStageBadge contentType="beta" size="lg" />
+				</Breadcrumbs>
+			</Stack>
 
 			{Boolean(error) && !isApiValidationError(error) && (
 				<div>
