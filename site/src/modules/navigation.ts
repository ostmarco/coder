--- conflicted
+++ resolved
@@ -1,13 +1,15 @@
-import type { Experiments } from "api/typesGenerated";
-
 /**
  * @fileoverview TODO: centralize navigation code here! URL constants, URL formatting, all of it
  */
+import type { Experiments } from "api/typesGenerated";
 
-<<<<<<< HEAD
-export const USERS_LINK = `/users?filter=${encodeURIComponent(
-  "status:active",
-)}`;
+export function withFilter(path: string, filter: string) {
+  return path + (filter ? `?filter=${encodeURIComponent(filter)}` : "");
+}
+
+export const AUDIT_LINK = "/audit";
+
+export const USERS_LINK = withFilter("/users", "status:active");
 
 export const TEMPLATES_ROUTE = (
   organizationId: string,
@@ -23,13 +25,4 @@
   }
 
   return `/templates/${templateName}${routeSuffix}`;
-};
-=======
-export function withFilter(path: string, filter: string) {
-  return path + (filter ? `?filter=${encodeURIComponent(filter)}` : "");
-}
-
-export const AUDIT_LINK = "/audit";
-
-export const USERS_LINK = withFilter("/users", "status:active");
->>>>>>> cf1fcab5
+};