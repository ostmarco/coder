{
  "nodes": {
    "drpc": {
      "inputs": {
        "flake-utils": "flake-utils",
        "nixpkgs": "nixpkgs"
      },
      "locked": {
        "lastModified": 1682005581,
        "narHash": "sha256-mPaQg6bN1I6160RG4Yi3CjKNJ0oHoGYYxOSpOWHWXK0=",
        "owner": "storj",
        "repo": "drpc",
        "rev": "9716137f6037cde2f813985fcee00409b4101ed2",
        "type": "github"
      },
      "original": {
        "owner": "storj",
        "ref": "v0.0.33",
        "repo": "drpc",
        "type": "github"
      }
    },
    "flake-utils": {
      "inputs": {
        "systems": "systems"
      },
      "locked": {
        "lastModified": 1681202837,
        "narHash": "sha256-H+Rh19JDwRtpVPAWp64F+rlEtxUWBAQW28eAi3SRSzg=",
        "owner": "numtide",
        "repo": "flake-utils",
        "rev": "cfacdce06f30d2b68473a46042957675eebb3401",
        "type": "github"
      },
      "original": {
        "owner": "numtide",
        "repo": "flake-utils",
        "type": "github"
      }
    },
    "flake-utils_2": {
      "inputs": {
        "systems": "systems_2"
      },
      "locked": {
        "lastModified": 1710146030,
        "narHash": "sha256-SZ5L6eA7HJ/nmkzGG7/ISclqe6oZdOZTNoesiInkXPQ=",
        "owner": "numtide",
        "repo": "flake-utils",
        "rev": "b1d9ab70662946ef0850d488da1c9019f3a9752a",
        "type": "github"
      },
      "original": {
        "owner": "numtide",
        "repo": "flake-utils",
        "type": "github"
      }
    },
    "flake-utils_3": {
      "inputs": {
        "systems": "systems_3"
      },
      "locked": {
        "lastModified": 1701680307,
        "narHash": "sha256-kAuep2h5ajznlPMD9rnQyffWG8EM/C73lejGofXvdM8=",
        "owner": "numtide",
        "repo": "flake-utils",
        "rev": "4022d587cbbfd70fe950c1e2083a02621806a725",
        "type": "github"
      },
      "original": {
        "owner": "numtide",
        "repo": "flake-utils",
        "type": "github"
      }
    },
    "nixpkgs": {
      "locked": {
        "lastModified": 1681823821,
        "narHash": "sha256-LGm3j7hW2C3T28q2/r49tX01zIyoaaQAJRi7rlISbr0=",
        "owner": "NixOS",
        "repo": "nixpkgs",
        "rev": "9b419c67cfeb210d333fc0c34ae6e8c7a987d443",
        "type": "github"
      },
      "original": {
        "owner": "NixOS",
        "repo": "nixpkgs",
        "type": "github"
      }
    },
    "nixpkgs_2": {
      "locked": {
<<<<<<< HEAD
        "lastModified": 1712791164,
        "narHash": "sha256-3sbWO1mbpWsLepZGbWaMovSO7ndZeFqDSdX0hZ9nVyw=",
        "owner": "nixos",
        "repo": "nixpkgs",
        "rev": "1042fd8b148a9105f3c0aca3a6177fd1d9360ba5",
=======
        "lastModified": 1715087517,
        "narHash": "sha256-CLU5Tsg24Ke4+7sH8azHWXKd0CFd4mhLWfhYgUiDBpQ=",
        "owner": "nixos",
        "repo": "nixpkgs",
        "rev": "b211b392b8486ee79df6cdfb1157ad2133427a29",
>>>>>>> b43344b6
        "type": "github"
      },
      "original": {
        "owner": "nixos",
        "ref": "nixos-unstable",
        "repo": "nixpkgs",
        "type": "github"
      }
    },
    "nixpkgs_3": {
      "locked": {
        "lastModified": 1702151865,
        "narHash": "sha256-9VAt19t6yQa7pHZLDbil/QctAgVsA66DLnzdRGqDisg=",
        "owner": "nixos",
        "repo": "nixpkgs",
        "rev": "666fc80e7b2afb570462423cb0e1cf1a3a34fedd",
        "type": "github"
      },
      "original": {
        "owner": "nixos",
        "ref": "nixos-unstable",
        "repo": "nixpkgs",
        "type": "github"
      }
    },
    "pnpm2nix": {
      "inputs": {
        "flake-utils": "flake-utils_3",
        "nixpkgs": "nixpkgs_3"
      },
      "locked": {
        "lastModified": 1706694632,
        "narHash": "sha256-ytyTwNPiUR8aq74QlxFI+Wv3MyvXz5POO1xZxQIoi0c=",
        "owner": "nzbr",
        "repo": "pnpm2nix-nzbr",
        "rev": "0366b7344171accc2522525710e52a8abbf03579",
        "type": "github"
      },
      "original": {
        "owner": "nzbr",
        "repo": "pnpm2nix-nzbr",
        "type": "github"
      }
    },
    "root": {
      "inputs": {
        "drpc": "drpc",
        "flake-utils": "flake-utils_2",
        "nixpkgs": "nixpkgs_2",
        "pnpm2nix": "pnpm2nix"
      }
    },
    "systems": {
      "locked": {
        "lastModified": 1681028828,
        "narHash": "sha256-Vy1rq5AaRuLzOxct8nz4T6wlgyUR7zLU309k9mBC768=",
        "owner": "nix-systems",
        "repo": "default",
        "rev": "da67096a3b9bf56a91d16901293e51ba5b49a27e",
        "type": "github"
      },
      "original": {
        "owner": "nix-systems",
        "repo": "default",
        "type": "github"
      }
    },
    "systems_2": {
      "locked": {
        "lastModified": 1681028828,
        "narHash": "sha256-Vy1rq5AaRuLzOxct8nz4T6wlgyUR7zLU309k9mBC768=",
        "owner": "nix-systems",
        "repo": "default",
        "rev": "da67096a3b9bf56a91d16901293e51ba5b49a27e",
        "type": "github"
      },
      "original": {
        "owner": "nix-systems",
        "repo": "default",
        "type": "github"
      }
    },
    "systems_3": {
      "locked": {
        "lastModified": 1681028828,
        "narHash": "sha256-Vy1rq5AaRuLzOxct8nz4T6wlgyUR7zLU309k9mBC768=",
        "owner": "nix-systems",
        "repo": "default",
        "rev": "da67096a3b9bf56a91d16901293e51ba5b49a27e",
        "type": "github"
      },
      "original": {
        "owner": "nix-systems",
        "repo": "default",
        "type": "github"
      }
    }
  },
  "root": "root",
  "version": 7
}<|MERGE_RESOLUTION|>--- conflicted
+++ resolved
@@ -91,19 +91,11 @@
     },
     "nixpkgs_2": {
       "locked": {
-<<<<<<< HEAD
-        "lastModified": 1712791164,
-        "narHash": "sha256-3sbWO1mbpWsLepZGbWaMovSO7ndZeFqDSdX0hZ9nVyw=",
-        "owner": "nixos",
-        "repo": "nixpkgs",
-        "rev": "1042fd8b148a9105f3c0aca3a6177fd1d9360ba5",
-=======
         "lastModified": 1715087517,
         "narHash": "sha256-CLU5Tsg24Ke4+7sH8azHWXKd0CFd4mhLWfhYgUiDBpQ=",
         "owner": "nixos",
         "repo": "nixpkgs",
         "rev": "b211b392b8486ee79df6cdfb1157ad2133427a29",
->>>>>>> b43344b6
         "type": "github"
       },
       "original": {
