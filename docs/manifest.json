{
  "versions": ["main"],
  "routes": [
    {
      "title": "About",
      "description": "Landing Page",
      "path": "./README.md",
      "icon_path": "./images/icons/home.svg"
    },
    {
      "title": "Getting Started",
      "description": "Tour Coder by setting up your first deployment",
      "path": "./start/README.md",
      "icon_path": "./images/icons/star.svg",
      "children": [
        {
          "title": "Tour Coder",
          "description": "Tour Coder by creating a deployment with Docker",
          "path": "./start/coder-tour.md"
        }
      ]
    },
    {
      "title": "Install",
      "description": "Installing Coder",
      "path": "./install/README.md",
      "icon_path": "./images/icons/download.svg",
      "children": [
        {
          "title": "Coder CLI",
          "description": "Install the standalone binary",
          "path": "./install/cli.md"
        },
        {
          "title": "Docker",
          "description": "Install Coder using Docker",
          "path": "./install/docker.md"
        },
        {
          "title": "Kubernetes",
          "description": "Install Coder on Kubernetes",
          "path": "./install/kubernetes.md"
        },
        {
          "title": "OpenShift",
          "description": "Install Coder on OpenShift",
          "path": "./install/openshift.md"
        },
        {
          "title": "Cloud Providers",
          "description": "Install Coder on cloud providers",
          "path": "./install/cloud/README.md",
          "children": [
            {
              "title": "AWS EC2",
              "description": "Install Coder on AWS EC2",
              "path": "./install/cloud/ec2.md"
            },
            {
              "title": "GCP Compute Engine",
              "description": "Install Coder on GCP Compute Engine",
              "path": "./install/cloud/compute-engine.md"
            },
            {
              "title": "Azure VM",
              "description": "Install Coder on an Azure VM",
              "path": "./install/cloud/azure-vm.md"
            }
          ]
        },
        {
          "title": "Unofficial Install Methods",
          "description": "Other installation methods",
          "path": "./install/other/README.md"
        }
      ]
    },
    {
      "title": "User Guides",
<<<<<<< HEAD
      "description": "User Guide",
=======
      "description": "Guides for end-users of Coder",
>>>>>>> 7702d74b
      "path": "./user-guides/README.md",
      "icon_path": "./images/icons/users.svg",
      "children": [
        {
          "title": "Access Workspaces",
          "description": "Connect to your Coder workspaces",
          "path": "./user-guides/workspace-access/README.md",
          "children": [
            {
              "title": "Visual Studio Code",
              "description": "Use VSCode with Coder in the desktop or browser",
              "path": "./user-guides/workspace-access/vscode.md"
            },
            {
              "title": "Jetbrains IDEs",
              "description": "Use Jetbrains IDEs with Gateway",
              "path": "./user-guides/workspace-access/jetbrains.md"
            },
            {
              "title": "Remote desktop",
              "description": "Use RDP in Coder",
              "path": "./user-guides/workspace-access/remote-desktop.md"
            },
            {
              "title": "Emacs TRAMP",
              "description": "Use Emacs TRAMP in Coder",
              "path": "./user-guides/workspace-access/emacs-tramp.md"
            },
            {
              "title": "Port Forwarding",
              "description": "Access ports on your workspace",
              "path": "./user-guides/workspace-access/port-forwarding.md"
            }
          ]
        },
        {
          "title": "Workspace Scheduling",
          "description": "Cost control with workspace schedules",
          "path": "./user-guides/workspace-schedule.md"
        },
        {
          "title": "Dotfiles",
          "description": "Personalize your environment with dotfiles",
          "path": "./user-guides/workspace-dotfiles.md"
        }
      ]
    },
    {
      "title": "Administration",
      "description": "Gudides for template and deployment administrators",
      "path": "./admin/README.md",
      "icon_path": "./images/icons/wrench.svg",
      "children": [
        {
          "title": "Infrastructure",
          "description": "How to integrate Coder with your organization's compute",
          "path": "./admin/infrastructure/README.md",
          "children": [
            {
              "title": "Architecture Diagram",
              "description": "Learn about Coder's architecture",
              "path": "./admin/infrastructure/architecture.md"
            },
            {
              "title": "Reference Architectures",
              "description": "Architectures for large Coder deployments",
              "path": "./admin/infrastructure/reference/README.md",
              "children": [
                {
                  "title": "Up to 1,000 Users",
                  "path": "./admin/infrastructure/reference/1k-users.md"
                },
                {
                  "title": "Up to 2,000 Users",
                  "path": "./admin/infrastructure/reference/2k-users.md"
                },
                {
                  "title": "Up to 3,000 Users",
                  "path": "./admin/infrastructure/reference/3k-users.md"
                }
              ]
            },
            {
              "title": "Scale Tests",
              "path": "./admin/infrastructure/scale-tests.md"
            },
            {
              "title": "Health Check",
              "description": "Learn about Coder's automated health checks",
              "path": "./admin/infrastructure/health-check.md"
            }
          ]
        },
        {
          "title": "User Management",
          "description": "Learn how to manage and audit users",
          "path": "./admin/users/README.md",
          "children": [
            {
              "title": "OIDC Authentication",
              "path": "./admin/users/oidc-auth.md"
            },
            {
              "title": "GitHub Authentication",
              "path": "./admin/users/github-auth.md"
            },
            {
              "title": "Password Authentication",
              "path": "./admin/users/password-auth.md"
            },
            {
              "title": "Headless Authentication",
              "path": "./admin/users/headless-auth.md"
            },
            {
              "title": "Groups & Roles",
              "path": "./admin/users/groups-roles.md"
            },
            {
              "title": "Sessions & API Tokens",
              "path": "./admin/users/sessions-tokens.md"
            }
          ]
        },
        {
          "title": "Templates",
          "description": "Learn how to author and maintain Coder templates",
          "path": "./admin/templates/README.md",
          "children": [
            {
              "title": "Creating Templates",
              "description": "Learn how to create templates with Terraform",
              "path": "./admin/templates/creating-templates.md"
            },
            {
              "title": "Template Permissions",
              "description": "Learn how to create templates with Terraform",
              "path": "./admin/templates/template-permissions.md"
            }
          ]
        },
        {
          "title": "Integrations",
          "description": "Leverage external integrations to empower your Coder deployment",
          "path": "./admin/integrations/README.md"
        },
        {
          "title": "Workspaces",
          "description": "Learn how to manage & audit workspaces",
          "path": "./admin/workspaces/README.md"
        },
        {
          "title": "Networking",
          "description": "Understand Coder's networking layer",
          "path": "./admin/networking/README.md"
        },
        {
          "title": "Monitoring",
          "description": "Configure security policy and audit your deployment",
          "path": "./admin/security/README.md"
        },
        {
          "title": "Security",
          "description": "Configure security policy and audit your deployment",
          "path": "./admin/security/README.md"
        }
      ]
    },
    {
      "title": "Tutorials",
      "description": "Coder knowledgebase for administrating your deployment",
      "path": "./tutorials/README.md",
      "icon_path": "./images/icons/generic.svg",
      "children": [
        {
          "title": "Workspaces",
          "description": "Create, configure, and connect to Coder workspaces",
          "path": "./tutorials/workspaces/README.md"
        },
        {
          "title": "Writing Templates",
          "description": "Learn how to author Coder templates",
          "path": "./tutorials/templates/README.md"
        }
      ]
    },
    {
      "title": "Reference",
      "description": "Reference",
      "path": "./reference/README.md",
      "icon_path": "./images/icons/notes.svg",
      "children": [
        {
          "title": "REST API",
          "description": "Learn how to use Coderd API",
          "path": "./reference/api/index.md",
          "icon_path": "./images/icons/api.svg",
          "children": [
            {
              "title": "General",
              "path": "./reference/api/general.md"
            },
            {
              "title": "Agents",
              "path": "./reference/api/agents.md"
            },
            {
              "title": "Applications",
              "path": "./reference/api/applications.md"
            },
            {
              "title": "Audit",
              "path": "./reference/api/audit.md"
            },
            {
              "title": "Authentication",
              "path": "./reference/api/authentication.md"
            },
            {
              "title": "Authorization",
              "path": "./reference/api/authorization.md"
            },
            {
              "title": "Builds",
              "path": "./reference/api/builds.md"
            },
            {
              "title": "Debug",
              "path": "./reference/api/debug.md"
            },
            {
              "title": "Enterprise",
              "path": "./reference/api/enterprise.md"
            },
            {
              "title": "Files",
              "path": "./reference/api/files.md"
            },
            {
              "title": "Git",
              "path": "./reference/api/git.md"
            },
            {
              "title": "Insights",
              "path": "./reference/api/insights.md"
            },
            {
              "title": "Members",
              "path": "./reference/api/members.md"
            },
            {
              "title": "Organizations",
              "path": "./reference/api/organizations.md"
            },
            {
              "title": "PortSharing",
              "path": "./reference/api/portsharing.md"
            },
            {
              "title": "Schemas",
              "path": "./reference/api/schemas.md"
            },
            {
              "title": "Templates",
              "path": "./reference/api/templates.md"
            },
            {
              "title": "Users",
              "path": "./reference/api/users.md"
            },
            {
              "title": "WorkspaceProxies",
              "path": "./reference/api/workspaceproxies.md"
            },
            {
              "title": "Workspaces",
              "path": "./reference/api/workspaces.md"
            }
          ]
        },
        {
          "title": "Command Line",
          "description": "Learn how to use Coder CLI",
          "path": "./cli.md",
          "icon_path": "./images/icons/terminal.svg",
          "children": [
            {
              "title": "autoupdate",
              "description": "Toggle auto-update policy for a workspace",
              "path": "./reference/cli/autoupdate.md"
            },
            {
              "title": "coder",
              "path": "cli.md"
            },
            {
              "title": "config-ssh",
              "description": "Add an SSH Host entry for your workspaces \"ssh coder.workspace\"",
              "path": "./reference/cli/config-ssh.md"
            },
            {
              "title": "create",
              "description": "Create a workspace",
              "path": "./reference/cli/create.md"
            },
            {
              "title": "delete",
              "description": "Delete a workspace",
              "path": "./reference/cli/delete.md"
            },
            {
              "title": "dotfiles",
              "description": "Personalize your workspace by applying a canonical dotfiles repository",
              "path": "./reference/cli/dotfiles.md"
            },
            {
              "title": "external-auth",
              "description": "Manage external authentication",
              "path": "./reference/cli/external-auth.md"
            },
            {
              "title": "external-auth access-token",
              "description": "Print auth for an external provider",
              "path": "./reference/cli/external-auth_access-token.md"
            },
            {
              "title": "favorite",
              "description": "Add a workspace to your favorites",
              "path": "./reference/cli/favorite.md"
            },
            {
              "title": "features",
              "description": "List Enterprise features",
              "path": "./reference/cli/features.md"
            },
            {
              "title": "features list",
              "path": "./reference/cli/features_list.md"
            },
            {
              "title": "groups",
              "description": "Manage groups",
              "path": "./reference/cli/groups.md"
            },
            {
              "title": "groups create",
              "description": "Create a user group",
              "path": "./reference/cli/groups_create.md"
            },
            {
              "title": "groups delete",
              "description": "Delete a user group",
              "path": "./reference/cli/groups_delete.md"
            },
            {
              "title": "groups edit",
              "description": "Edit a user group",
              "path": "./reference/cli/groups_edit.md"
            },
            {
              "title": "groups list",
              "description": "List user groups",
              "path": "./reference/cli/groups_list.md"
            },
            {
              "title": "licenses",
              "description": "Add, delete, and list licenses",
              "path": "./reference/cli/licenses.md"
            },
            {
              "title": "licenses add",
              "description": "Add license to Coder deployment",
              "path": "./reference/cli/licenses_add.md"
            },
            {
              "title": "licenses delete",
              "description": "Delete license by ID",
              "path": "./reference/cli/licenses_delete.md"
            },
            {
              "title": "licenses list",
              "description": "List licenses (including expired)",
              "path": "./reference/cli/licenses_list.md"
            },
            {
              "title": "list",
              "description": "List workspaces",
              "path": "./reference/cli/list.md"
            },
            {
              "title": "login",
              "description": "Authenticate with Coder deployment",
              "path": "./reference/cli/login.md"
            },
            {
              "title": "logout",
              "description": "Unauthenticate your local session",
              "path": "./reference/cli/logout.md"
            },
            {
              "title": "netcheck",
              "description": "Print network debug information for DERP and STUN",
              "path": "./reference/cli/netcheck.md"
            },
            {
              "title": "open",
              "description": "Open a workspace",
              "path": "./reference/cli/open.md"
            },
            {
              "title": "open vscode",
              "description": "Open a workspace in VS Code Desktop",
              "path": "./reference/cli/open_vscode.md"
            },
            {
              "title": "ping",
              "description": "Ping a workspace",
              "path": "./reference/cli/ping.md"
            },
            {
              "title": "port-forward",
              "description": "Forward ports from a workspace to the local machine. For reverse port forwarding, use \"coder ssh -R\".",
              "path": "./reference/cli/port-forward.md"
            },
            {
              "title": "provisionerd",
              "description": "Manage provisioner daemons",
              "path": "./reference/cli/provisionerd.md"
            },
            {
              "title": "provisionerd start",
              "description": "Run a provisioner daemon",
              "path": "./reference/cli/provisionerd_start.md"
            },
            {
              "title": "publickey",
              "description": "Output your Coder public key used for Git operations",
              "path": "./reference/cli/publickey.md"
            },
            {
              "title": "rename",
              "description": "Rename a workspace",
              "path": "./reference/cli/rename.md"
            },
            {
              "title": "reset-password",
              "description": "Directly connect to the database to reset a user's password",
              "path": "./reference/cli/reset-password.md"
            },
            {
              "title": "restart",
              "description": "Restart a workspace",
              "path": "./reference/cli/restart.md"
            },
            {
              "title": "schedule",
              "description": "Schedule automated start and stop times for workspaces",
              "path": "./reference/cli/schedule.md"
            },
            {
              "title": "schedule override-stop",
              "description": "Override the stop time of a currently running workspace instance.",
              "path": "./reference/cli/schedule_override-stop.md"
            },
            {
              "title": "schedule show",
              "description": "Show workspace schedules",
              "path": "./reference/cli/schedule_show.md"
            },
            {
              "title": "schedule start",
              "description": "Edit workspace start schedule",
              "path": "./reference/cli/schedule_start.md"
            },
            {
              "title": "schedule stop",
              "description": "Edit workspace stop schedule",
              "path": "./reference/cli/schedule_stop.md"
            },
            {
              "title": "server",
              "description": "Start a Coder server",
              "path": "./reference/cli/server.md"
            },
            {
              "title": "server create-admin-user",
              "description": "Create a new admin user with the given username, email and password and adds it to every organization.",
              "path": "./reference/cli/server_create-admin-user.md"
            },
            {
              "title": "server dbcrypt",
              "description": "Manage database encryption.",
              "path": "./reference/cli/server_dbcrypt.md"
            },
            {
              "title": "server dbcrypt decrypt",
              "description": "Decrypt a previously encrypted database.",
              "path": "./reference/cli/server_dbcrypt_decrypt.md"
            },
            {
              "title": "server dbcrypt delete",
              "description": "Delete all encrypted data from the database. THIS IS A DESTRUCTIVE OPERATION.",
              "path": "./reference/cli/server_dbcrypt_delete.md"
            },
            {
              "title": "server dbcrypt rotate",
              "description": "Rotate database encryption keys.",
              "path": "./reference/cli/server_dbcrypt_rotate.md"
            },
            {
              "title": "server postgres-builtin-serve",
              "description": "Run the built-in PostgreSQL deployment.",
              "path": "./reference/cli/server_postgres-builtin-serve.md"
            },
            {
              "title": "server postgres-builtin-url",
              "description": "Output the connection URL for the built-in PostgreSQL deployment.",
              "path": "./reference/cli/server_postgres-builtin-url.md"
            },
            {
              "title": "show",
              "description": "Display details of a workspace's resources and agents",
              "path": "./reference/cli/show.md"
            },
            {
              "title": "speedtest",
              "description": "Run upload and download tests from your machine to a workspace",
              "path": "./reference/cli/speedtest.md"
            },
            {
              "title": "ssh",
              "description": "Start a shell into a workspace",
              "path": "./reference/cli/ssh.md"
            },
            {
              "title": "start",
              "description": "Start a workspace",
              "path": "./reference/cli/start.md"
            },
            {
              "title": "stat",
              "description": "Show resource usage for the current workspace.",
              "path": "./reference/cli/stat.md"
            },
            {
              "title": "stat cpu",
              "description": "Show CPU usage, in cores.",
              "path": "./reference/cli/stat_cpu.md"
            },
            {
              "title": "stat disk",
              "description": "Show disk usage, in gigabytes.",
              "path": "./reference/cli/stat_disk.md"
            },
            {
              "title": "stat mem",
              "description": "Show memory usage, in gigabytes.",
              "path": "./reference/cli/stat_mem.md"
            },
            {
              "title": "state",
              "description": "Manually manage Terraform state to fix broken workspaces",
              "path": "./reference/cli/state.md"
            },
            {
              "title": "state pull",
              "description": "Pull a Terraform state file from a workspace.",
              "path": "./reference/cli/state_pull.md"
            },
            {
              "title": "state push",
              "description": "Push a Terraform state file to a workspace.",
              "path": "./reference/cli/state_push.md"
            },
            {
              "title": "stop",
              "description": "Stop a workspace",
              "path": "./reference/cli/stop.md"
            },
            {
              "title": "support",
              "description": "Commands for troubleshooting issues with a Coder deployment.",
              "path": "./reference/cli/support.md"
            },
            {
              "title": "support bundle",
              "description": "Generate a support bundle to troubleshoot issues connecting to a workspace.",
              "path": "./reference/cli/support_bundle.md"
            },
            {
              "title": "templates",
              "description": "Manage templates",
              "path": "./reference/cli/templates.md"
            },
            {
              "title": "templates archive",
              "description": "Archive unused or failed template versions from a given template(s)",
              "path": "./reference/cli/templates_archive.md"
            },
            {
              "title": "templates create",
              "description": "DEPRECATED: Create a template from the current directory or as specified by flag",
              "path": "./reference/cli/templates_create.md"
            },
            {
              "title": "templates delete",
              "description": "Delete templates",
              "path": "./reference/cli/templates_delete.md"
            },
            {
              "title": "templates edit",
              "description": "Edit the metadata of a template by name.",
              "path": "./reference/cli/templates_edit.md"
            },
            {
              "title": "templates init",
              "description": "Get started with a templated template.",
              "path": "./reference/cli/templates_init.md"
            },
            {
              "title": "templates list",
              "description": "List all the templates available for the organization",
              "path": "./reference/cli/templates_list.md"
            },
            {
              "title": "templates pull",
              "description": "Download the active, latest, or specified version of a template to a path.",
              "path": "./reference/cli/templates_pull.md"
            },
            {
              "title": "templates push",
              "description": "Create or update a template from the current directory or as specified by flag",
              "path": "./reference/cli/templates_push.md"
            },
            {
              "title": "templates versions",
              "description": "Manage different versions of the specified template",
              "path": "./reference/cli/templates_versions.md"
            },
            {
              "title": "templates versions archive",
              "description": "Archive a template version(s).",
              "path": "./reference/cli/templates_versions_archive.md"
            },
            {
              "title": "templates versions list",
              "description": "List all the versions of the specified template",
              "path": "./reference/cli/templates_versions_list.md"
            },
            {
              "title": "templates versions unarchive",
              "description": "Unarchive a template version(s).",
              "path": "./reference/cli/templates_versions_unarchive.md"
            },
            {
              "title": "tokens",
              "description": "Manage personal access tokens",
              "path": "./reference/cli/tokens.md"
            },
            {
              "title": "tokens create",
              "description": "Create a token",
              "path": "./reference/cli/tokens_create.md"
            },
            {
              "title": "tokens list",
              "description": "List tokens",
              "path": "./reference/cli/tokens_list.md"
            },
            {
              "title": "tokens remove",
              "description": "Delete a token",
              "path": "./reference/cli/tokens_remove.md"
            },
            {
              "title": "unfavorite",
              "description": "Remove a workspace from your favorites",
              "path": "./reference/cli/unfavorite.md"
            },
            {
              "title": "update",
              "description": "Will update and start a given workspace if it is out of date",
              "path": "./reference/cli/update.md"
            },
            {
              "title": "users",
              "description": "Manage users",
              "path": "./reference/cli/users.md"
            },
            {
              "title": "users activate",
              "description": "Update a user's status to 'active'. Active users can fully interact with the platform",
              "path": "./reference/cli/users_activate.md"
            },
            {
              "title": "users create",
              "path": "./reference/cli/users_create.md"
            },
            {
              "title": "users delete",
              "description": "Delete a user by username or user_id.",
              "path": "./reference/cli/users_delete.md"
            },
            {
              "title": "users list",
              "path": "./reference/cli/users_list.md"
            },
            {
              "title": "users show",
              "description": "Show a single user. Use 'me' to indicate the currently authenticated user.",
              "path": "./reference/cli/users_show.md"
            },
            {
              "title": "users suspend",
              "description": "Update a user's status to 'suspended'. A suspended user cannot log into the platform",
              "path": "./reference/cli/users_suspend.md"
            },
            {
              "title": "version",
              "description": "Show coder version",
              "path": "./reference/cli/version.md"
            }
          ]
        }
      ]
    }
  ]
}<|MERGE_RESOLUTION|>--- conflicted
+++ resolved
@@ -1,5 +1,7 @@
 {
-  "versions": ["main"],
+  "versions": [
+    "main"
+  ],
   "routes": [
     {
       "title": "About",
@@ -77,11 +79,7 @@
     },
     {
       "title": "User Guides",
-<<<<<<< HEAD
-      "description": "User Guide",
-=======
       "description": "Guides for end-users of Coder",
->>>>>>> 7702d74b
       "path": "./user-guides/README.md",
       "icon_path": "./images/icons/users.svg",
       "children": [
