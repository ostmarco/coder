{
<<<<<<< HEAD
  "versions": ["main"],
  "routes": [
    {
      "title": "About",
      "description": "About Coder",
      "path": "./README.md",
      "icon_path": "./images/icons/home.svg",
      "children": [
        {
          "title": "Screenshots",
          "description": "Browse screenshots of the Coder platform",
          "path": "./about/screenshots.md"
        }
      ]
    },
    {
      "title": "Architecture",
      "description": "Learn about validated and reference architectures for Coder",
      "path": "./architecture/architecture.md",
      "icon_path": "./images/icons/container.svg",
      "children": [
        {
          "title": "Validated Architecture",
          "path": "./architecture/validated-arch.md"
        },
        {
          "title": "Up to 1,000 users",
          "path": "./architecture/1k-users.md"
        },
        {
          "title": "Up to 2,000 users",
          "path": "./architecture/2k-users.md"
        },
        {
          "title": "Up to 3,000 users",
          "path": "./architecture/3k-users.md"
        }
      ]
    },
    {
      "title": "Installation",
      "description": "How to install and deploy Coder",
      "path": "./install/index.md",
      "icon_path": "./images/icons/download.svg",
      "children": [
        {
          "title": "Kubernetes",
          "description": "Install Coder with Kubernetes via Helm",
          "path": "./install/kubernetes.md"
        },
        {
          "title": "Docker",
          "description": "Install Coder with Docker / docker-compose",
          "path": "./install/docker.md"
        },
        {
          "title": "OpenShift",
          "description": "Install Coder on OpenShift",
          "path": "./install/openshift.md"
        },
        {
          "title": "Offline deployments",
          "description": "Run Coder in offline / air-gapped environments",
          "path": "./install/offline.md"
        },
        {
          "title": "External database",
          "description": "Use external PostgreSQL database",
          "path": "./install/database.md"
        },
        {
          "title": "Uninstall",
          "description": "Learn how to uninstall Coder",
          "path": "./install/uninstall.md"
        },
        {
          "title": "1-click install",
          "description": "Install Coder on a cloud provider with a single click",
          "path": "./install/1-click.md"
        },
        {
          "title": "Releases",
          "description": "Coder Release Channels and Cadence",
          "path": "./install/releases.md"
        }
      ]
    },
    {
      "title": "Platforms",
      "description": "Platform-specific guides using Coder",
      "path": "./platforms/README.md",
      "icon_path": "./images/icons/star.svg",
      "children": [
        {
          "title": "AWS",
          "description": "Set up Coder on an AWS EC2 VM",
          "path": "./platforms/aws.md",
          "icon_path": "./images/aws.svg"
        },
        {
          "title": "Azure",
          "description": "Set up Coder on an Azure VM",
          "path": "./platforms/azure.md",
          "icon_path": "./images/azure.svg"
        },
        {
          "title": "Docker",
          "description": "Set up Coder with Docker",
          "path": "./platforms/docker.md",
          "icon_path": "./images/icons/docker.svg"
        },
        {
          "title": "GCP",
          "description": "Set up Coder on a GCP Compute Engine VM",
          "path": "./platforms/gcp.md",
          "icon_path": "./images/google-cloud.svg"
        },
        {
          "title": "Kubernetes",
          "description": "Set up Coder on Kubernetes",
          "path": "./platforms/kubernetes/index.md",
          "children": [
            {
              "title": "Additional clusters",
              "description": "Deploy workspaces on additional Kubernetes clusters",
              "path": "./platforms/kubernetes/additional-clusters.md"
            },
            {
              "title": "Deployment logs",
              "description": "Stream K8s event logs on workspace startup",
              "path": "./platforms/kubernetes/deployment-logs.md"
            }
          ]
        },
        {
          "title": "Other platforms",
          "description": "Set up Coder on an another provider",
          "path": "./platforms/other.md"
        }
      ]
    },
    {
      "title": "Templates",
      "description": "Templates define the infrastructure for workspaces",
      "path": "./templates/index.md",
      "icon_path": "./images/icons/picture.svg",
      "children": [
        {
          "title": "Working with templates",
          "description": "Creating, editing, and updating templates",
          "path": "./templates/creating.md"
        },
        {
          "title": "Your first template",
          "description": "A tutorial for creating and editing your first template",
          "path": "./templates/tutorial.md"
        },
        {
          "title": "Guided tour",
          "description": "Create a template from scratch",
          "path": "./templates/tour.md"
        },
        {
          "title": "Setting up templates",
          "description": "Best practices for writing templates",
          "path": "./templates/best-practices.md",
          "children": [
            {
              "title": "Template Dependencies",
              "description": "Manage dependencies of your templates",
              "path": "./templates/dependencies.md",
              "icon_path": "./images/icons/dependency.svg"
            },
            {
              "title": "Change management",
              "description": "Versioning templates with git and CI",
              "path": "./templates/change-management.md",
              "icon_path": "./images/icons/git.svg"
            },
            {
              "title": "Provider authentication",
              "description": "Authenticate the provisioner",
              "path": "./templates/authentication.md",
              "icon_path": "./images/icons/key.svg"
            },
            {
              "title": "Resource persistence",
              "description": "How resource persistence works in Coder",
              "path": "./templates/resource-persistence.md",
              "icon_path": "./images/icons/infinity.svg"
            },
            {
              "title": "Terraform modules",
              "description": "Reuse code across Coder templates",
              "path": "./templates/modules.md"
            }
          ]
        },
        {
          "title": "Customizing templates",
          "description": "Give information and options to workspace users",
          "path": "./templates/customizing.md",
          "children": [
            {
              "title": "Agent metadata",
              "description": "Show operational metrics in the workspace",
              "path": "./templates/agent-metadata.md"
            },
            {
              "title": "Resource metadata",
              "description": "Show information in the workspace about template resources",
              "path": "./templates/resource-metadata.md"
            },
            {
              "title": "UI Resource Ordering",
              "description": "Learn how to manage the order of Terraform resources in UI",
              "path": "./templates/resource-ordering.md"
            }
          ]
        },
        {
          "title": "Parameters",
          "description": "Prompt the user for additional information about a workspace",
          "path": "./templates/parameters.md"
        },
        {
          "title": "Variables",
          "description": "Prompt the template administrator for additional information about a template",
          "path": "./templates/variables.md"
        },
        {
          "title": "Workspace Tags",
          "description": "Control provisioning using Workspace Tags and Parameters",
          "path": "./templates/workspace-tags.md"
        },
        {
          "title": "Administering templates",
          "description": "Configuration settings for template admins",
          "path": "./templates/configuration.md",
          "children": [
            {
              "title": "General settings",
              "description": "Configure name, display info, and update polices",
              "path": "./templates/general-settings.md"
            },
            {
              "title": "Permissions",
              "description": "Configure who can access a template",
              "path": "./templates/permissions.md"
            },
            {
              "title": "Workspace Scheduling",
              "description": "Configure when workspaces start, stop, and delete",
              "path": "./templates/schedule.md"
            }
          ]
        },
        {
          "title": "Open in Coder",
          "description": "Add an \"Open in Coder\" button to your repos",
          "path": "./templates/open-in-coder.md",
          "icon_path": "./images/icons/key.svg"
        },
        {
          "title": "Docker in workspaces",
          "description": "Use Docker inside containerized templates",
          "path": "./templates/docker-in-workspaces.md",
          "icon_path": "./images/icons/docker.svg"
        },
        {
          "title": "Dev Containers",
          "description": "Use Dev Containers in workspaces",
          "path": "./templates/dev-containers.md",
          "state": "alpha"
        },
        {
          "title": "Troubleshooting templates",
          "description": "Fix common template problems",
          "path": "./templates/troubleshooting.md"
        },
        {
          "title": "Process Logging",
          "description": "Audit commands in workspaces with exectrace",
          "path": "./templates/process-logging.md",
          "state": "enterprise"
        },
        {
          "title": "Icons",
          "description": "Coder includes icons for popular cloud providers and programming languages for you to use",
          "path": "./templates/icons.md"
        }
      ]
    },
    {
      "title": "Workspaces",
      "description": "Learn about Coder workspaces.",
      "path": "./workspaces.md",
      "icon_path": "./images/icons/layers.svg"
    },
    {
      "title": "IDEs",
      "description": "Learn how to use your IDE of choice with Coder",
      "path": "./ides.md",
      "icon_path": "./images/icons/code.svg",
      "children": [
        {
          "title": "Web IDEs",
          "description": "Learn how to configure web IDEs in your templates",
          "path": "./ides/web-ides.md"
        },
        {
          "title": "JetBrains Gateway",
          "description": "Learn how to configure JetBrains Gateway for your workspaces",
          "path": "./ides/gateway.md"
        },
        {
          "title": "JetBrains Fleet",
          "description": "Learn how to configure JetBrains Fleet for your workspaces",
          "path": "./ides/fleet.md"
        },
        {
          "title": "Emacs",
          "description": "Learn how to configure Emacs with TRAMP in Coder",
          "path": "./ides/emacs-tramp.md"
        },
        {
          "title": "Remote Desktops",
          "description": "Learn how to use Remote Desktops with Coder",
          "path": "./ides/remote-desktops.md"
        }
      ]
    },
    {
      "title": "Networking",
      "description": "Learn about networking in Coder",
      "path": "./networking/index.md",
      "icon_path": "./images/icons/networking.svg",
      "children": [
        {
          "title": "Port Forwarding",
          "description": "Learn how to forward ports in Coder",
          "path": "./networking/port-forwarding.md"
        },
        {
          "title": "STUN and NAT",
          "description": "Learn how Coder establishes direct connections",
          "path": "./networking/stun.md"
        }
      ]
    },
    {
      "title": "Dotfiles",
      "description": "Learn how to personalize your workspace",
      "path": "./dotfiles.md",
      "icon_path": "./images/icons/art-pad.svg"
    },
    {
      "title": "Secrets",
      "description": "Learn how to use secrets in your workspace",
      "path": "./secrets.md",
      "icon_path": "./images/icons/secrets.svg"
    },
    {
      "title": "Administration",
      "description": "How to install and deploy Coder",
      "path": "./admin/README.md",
      "icon_path": "./images/icons/wrench.svg",
      "children": [
        {
          "title": "Authentication",
          "description": "Learn how to set up authentication using GitHub or OpenID Connect",
          "path": "./admin/auth.md",
          "icon_path": "./images/icons/key.svg"
        },
        {
          "title": "Users",
          "description": "Learn about user roles available in Coder and how to create and manage users",
          "path": "./admin/users.md",
          "icon_path": "./images/icons/users.svg"
        },
        {
          "title": "Groups",
          "description": "Learn how to manage user groups",
          "path": "./admin/groups.md",
          "icon_path": "./images/icons/group.svg",
          "state": "enterprise"
        },
        {
          "title": "RBAC",
          "description": "Learn how to use the role based access control",
          "path": "./admin/rbac.md",
          "icon_path": "./images/icons/rbac.svg",
          "state": "enterprise"
        },
        {
          "title": "Configuration",
          "description": "Learn how to configure Coder",
          "path": "./admin/configure.md",
          "icon_path": "./images/icons/toggle_on.svg"
        },
        {
          "title": "External Auth",
          "description": "Learn how connect Coder with external auth providers",
          "path": "./admin/external-auth.md",
          "icon_path": "./images/icons/git.svg"
        },
        {
          "title": "Upgrading",
          "description": "Learn how to upgrade Coder",
          "path": "./admin/upgrade.md",
          "icon_path": "./images/icons/upgrade.svg"
        },
        {
          "title": "Automation",
          "description": "Learn how to automate Coder with the CLI and API",
          "path": "./admin/automation.md",
          "icon_path": "./images/icons/plug.svg"
        },
        {
          "title": "Scaling Coder",
          "description": "Learn how to use load testing tools",
          "path": "./admin/scaling/scale-testing.md",
          "icon_path": "./images/icons/scale.svg",
          "children": [
            {
              "title": "Scaling Utility",
              "path": "./admin/scaling/scale-utility.md"
            }
          ]
        },
        {
          "title": "External Provisioners",
          "description": "Run provisioners isolated from the Coder server",
          "path": "./admin/provisioners.md",
          "icon_path": "./images/icons/queue.svg",
          "state": "enterprise"
        },
        {
          "title": "Workspace Proxies",
          "description": "Run geo distributed workspace proxies",
          "path": "./admin/workspace-proxies.md",
          "icon_path": "./images/icons/networking.svg",
          "state": "enterprise"
        },
        {
          "title": "Application Logs",
          "description": "Learn how to use Application Logs in your Coder deployment",
          "path": "./admin/app-logs.md",
          "icon_path": "./images/icons/notes.svg"
        },
        {
          "title": "Audit Logs",
          "description": "Learn how to use Audit Logs in your Coder deployment",
          "path": "./admin/audit-logs.md",
          "icon_path": "./images/icons/radar.svg",
          "state": "enterprise"
        },
        {
          "title": "Quotas",
          "description": "Learn how to use Workspace Quotas in Coder",
          "path": "./admin/quotas.md",
          "icon_path": "./images/icons/dollar.svg",
          "state": "enterprise"
        },
        {
          "title": "High Availability",
          "description": "Learn how to configure Coder for High Availability",
          "path": "./admin/high-availability.md",
          "icon_path": "./images/icons/hydra.svg",
          "state": "enterprise"
        },
        {
          "title": "Prometheus",
          "description": "Learn how to collect Prometheus metrics",
          "path": "./admin/prometheus.md",
          "icon_path": "./images/icons/speed.svg"
        },
        {
          "title": "Appearance",
          "description": "Learn how to configure the appearance of Coder",
          "path": "./admin/appearance.md",
          "icon_path": "./images/icons/info.svg",
          "state": "enterprise"
        },
        {
          "title": "Telemetry",
          "description": "Learn what usage telemetry Coder collects",
          "path": "./admin/telemetry.md",
          "icon_path": "./images/icons/science.svg"
        },
        {
          "title": "Database Encryption",
          "description": "Learn how to encrypt sensitive data at rest in Coder",
          "path": "./admin/encryption.md",
          "icon_path": "./images/icons/lock.svg",
          "state": "enterprise"
        },
        {
          "title": "Deployment Health",
          "description": "Learn how to monitor the health of your Coder deployment",
          "path": "./admin/healthcheck.md",
          "icon_path": "./images/icons/health.svg"
        }
      ]
    },
    {
      "title": "Enterprise",
      "description": "Learn how to enable Enterprise features",
      "path": "./enterprise.md",
      "icon_path": "./images/icons/group.svg"
    },
    {
      "title": "Contributing",
      "description": "Learn how to contribute to Coder",
      "path": "./CONTRIBUTING.md",
      "icon_path": "./images/icons/contributing.svg",
      "children": [
        {
          "title": "Code of Conduct",
          "description": "See the code of conduct for contributing to Coder",
          "path": "./contributing/CODE_OF_CONDUCT.md"
        },
        {
          "title": "Feature stages",
          "description": "Policies for Alpha and Experimental features.",
          "path": "./contributing/feature-stages.md"
        },
        {
          "title": "Documentation",
          "description": "Our style guide for use when authoring documentation",
          "path": "./contributing/documentation.md"
        },
        {
          "title": "Security",
          "description": "How to report vulnerabilities in Coder",
          "path": "./contributing/SECURITY.md"
        },
        {
          "title": "Frontend",
          "description": "Our guide for frontend development",
          "path": "./contributing/frontend.md"
        }
      ]
    },
    {
      "title": "API",
      "description": "Learn how to use Coderd API",
      "path": "./api/index.md",
      "icon_path": "./images/icons/api.svg",
      "children": [
        {
          "title": "General",
          "path": "./api/general.md"
        },
        {
          "title": "Agents",
          "path": "./api/agents.md"
        },
        {
          "title": "Applications",
          "path": "./api/applications.md"
        },
        {
          "title": "Audit",
          "path": "./api/audit.md"
        },
        {
          "title": "Authentication",
          "path": "./api/authentication.md"
        },
        {
          "title": "Authorization",
          "path": "./api/authorization.md"
        },
        {
          "title": "Builds",
          "path": "./api/builds.md"
        },
        {
          "title": "Debug",
          "path": "./api/debug.md"
        },
        {
          "title": "Enterprise",
          "path": "./api/enterprise.md"
        },
        {
          "title": "Files",
          "path": "./api/files.md"
        },
        {
          "title": "Frobulator",
          "path": "./api/frobulator.md"
        },
        {
          "title": "Git",
          "path": "./api/git.md"
        },
        {
          "title": "Insights",
          "path": "./api/insights.md"
        },
        {
          "title": "Members",
          "path": "./api/members.md"
        },
        {
          "title": "Organizations",
          "path": "./api/organizations.md"
        },
        {
          "title": "PortSharing",
          "path": "./api/portsharing.md"
        },
        {
          "title": "Schemas",
          "path": "./api/schemas.md"
        },
        {
          "title": "Templates",
          "path": "./api/templates.md"
        },
        {
          "title": "Users",
          "path": "./api/users.md"
        },
        {
          "title": "WorkspaceProxies",
          "path": "./api/workspaceproxies.md"
        },
        {
          "title": "Workspaces",
          "path": "./api/workspaces.md"
        }
      ]
    },
    {
      "title": "Command Line",
      "description": "Learn how to use Coder CLI",
      "path": "./cli.md",
      "icon_path": "./images/icons/terminal.svg",
      "children": [
        {
          "title": "autoupdate",
          "description": "Toggle auto-update policy for a workspace",
          "path": "cli/autoupdate.md"
        },
        {
          "title": "coder",
          "path": "cli.md"
        },
        {
          "title": "config-ssh",
          "description": "Add an SSH Host entry for your workspaces \"ssh coder.workspace\"",
          "path": "cli/config-ssh.md"
        },
        {
          "title": "create",
          "description": "Create a workspace",
          "path": "cli/create.md"
        },
        {
          "title": "delete",
          "description": "Delete a workspace",
          "path": "cli/delete.md"
        },
        {
          "title": "dotfiles",
          "description": "Personalize your workspace by applying a canonical dotfiles repository",
          "path": "cli/dotfiles.md"
        },
        {
          "title": "external-auth",
          "description": "Manage external authentication",
          "path": "cli/external-auth.md"
        },
        {
          "title": "external-auth access-token",
          "description": "Print auth for an external provider",
          "path": "cli/external-auth_access-token.md"
        },
        {
          "title": "favorite",
          "description": "Add a workspace to your favorites",
          "path": "cli/favorite.md"
        },
        {
          "title": "features",
          "description": "List Enterprise features",
          "path": "cli/features.md"
        },
        {
          "title": "features list",
          "path": "cli/features_list.md"
        },
        {
          "title": "groups",
          "description": "Manage groups",
          "path": "cli/groups.md"
        },
        {
          "title": "groups create",
          "description": "Create a user group",
          "path": "cli/groups_create.md"
        },
        {
          "title": "groups delete",
          "description": "Delete a user group",
          "path": "cli/groups_delete.md"
        },
        {
          "title": "groups edit",
          "description": "Edit a user group",
          "path": "cli/groups_edit.md"
        },
        {
          "title": "groups list",
          "description": "List user groups",
          "path": "cli/groups_list.md"
        },
        {
          "title": "licenses",
          "description": "Add, delete, and list licenses",
          "path": "cli/licenses.md"
        },
        {
          "title": "licenses add",
          "description": "Add license to Coder deployment",
          "path": "cli/licenses_add.md"
        },
        {
          "title": "licenses delete",
          "description": "Delete license by ID",
          "path": "cli/licenses_delete.md"
        },
        {
          "title": "licenses list",
          "description": "List licenses (including expired)",
          "path": "cli/licenses_list.md"
        },
        {
          "title": "list",
          "description": "List workspaces",
          "path": "cli/list.md"
        },
        {
          "title": "login",
          "description": "Authenticate with Coder deployment",
          "path": "cli/login.md"
        },
        {
          "title": "logout",
          "description": "Unauthenticate your local session",
          "path": "cli/logout.md"
        },
        {
          "title": "netcheck",
          "description": "Print network debug information for DERP and STUN",
          "path": "cli/netcheck.md"
        },
        {
          "title": "notifications",
          "description": "Manage Coder notifications",
          "path": "cli/notifications.md"
        },
        {
          "title": "notifications pause",
          "description": "Pause notifications",
          "path": "cli/notifications_pause.md"
        },
        {
          "title": "notifications resume",
          "description": "Resume notifications",
          "path": "cli/notifications_resume.md"
        },
        {
          "title": "open",
          "description": "Open a workspace",
          "path": "cli/open.md"
        },
        {
          "title": "open vscode",
          "description": "Open a workspace in VS Code Desktop",
          "path": "cli/open_vscode.md"
        },
        {
          "title": "ping",
          "description": "Ping a workspace",
          "path": "cli/ping.md"
        },
        {
          "title": "port-forward",
          "description": "Forward ports from a workspace to the local machine. For reverse port forwarding, use \"coder ssh -R\".",
          "path": "cli/port-forward.md"
        },
        {
          "title": "provisionerd",
          "description": "Manage provisioner daemons",
          "path": "cli/provisionerd.md"
        },
        {
          "title": "provisionerd start",
          "description": "Run a provisioner daemon",
          "path": "cli/provisionerd_start.md"
        },
        {
          "title": "publickey",
          "description": "Output your Coder public key used for Git operations",
          "path": "cli/publickey.md"
        },
        {
          "title": "rename",
          "description": "Rename a workspace",
          "path": "cli/rename.md"
        },
        {
          "title": "reset-password",
          "description": "Directly connect to the database to reset a user's password",
          "path": "cli/reset-password.md"
        },
        {
          "title": "restart",
          "description": "Restart a workspace",
          "path": "cli/restart.md"
        },
        {
          "title": "schedule",
          "description": "Schedule automated start and stop times for workspaces",
          "path": "cli/schedule.md"
        },
        {
          "title": "schedule override-stop",
          "description": "Override the stop time of a currently running workspace instance.",
          "path": "cli/schedule_override-stop.md"
        },
        {
          "title": "schedule show",
          "description": "Show workspace schedules",
          "path": "cli/schedule_show.md"
        },
        {
          "title": "schedule start",
          "description": "Edit workspace start schedule",
          "path": "cli/schedule_start.md"
        },
        {
          "title": "schedule stop",
          "description": "Edit workspace stop schedule",
          "path": "cli/schedule_stop.md"
        },
        {
          "title": "server",
          "description": "Start a Coder server",
          "path": "cli/server.md"
        },
        {
          "title": "server create-admin-user",
          "description": "Create a new admin user with the given username, email and password and adds it to every organization.",
          "path": "cli/server_create-admin-user.md"
        },
        {
          "title": "server dbcrypt",
          "description": "Manage database encryption.",
          "path": "cli/server_dbcrypt.md"
        },
        {
          "title": "server dbcrypt decrypt",
          "description": "Decrypt a previously encrypted database.",
          "path": "cli/server_dbcrypt_decrypt.md"
        },
        {
          "title": "server dbcrypt delete",
          "description": "Delete all encrypted data from the database. THIS IS A DESTRUCTIVE OPERATION.",
          "path": "cli/server_dbcrypt_delete.md"
        },
        {
          "title": "server dbcrypt rotate",
          "description": "Rotate database encryption keys.",
          "path": "cli/server_dbcrypt_rotate.md"
        },
        {
          "title": "server postgres-builtin-serve",
          "description": "Run the built-in PostgreSQL deployment.",
          "path": "cli/server_postgres-builtin-serve.md"
        },
        {
          "title": "server postgres-builtin-url",
          "description": "Output the connection URL for the built-in PostgreSQL deployment.",
          "path": "cli/server_postgres-builtin-url.md"
        },
        {
          "title": "show",
          "description": "Display details of a workspace's resources and agents",
          "path": "cli/show.md"
        },
        {
          "title": "speedtest",
          "description": "Run upload and download tests from your machine to a workspace",
          "path": "cli/speedtest.md"
        },
        {
          "title": "ssh",
          "description": "Start a shell into a workspace",
          "path": "cli/ssh.md"
        },
        {
          "title": "start",
          "description": "Start a workspace",
          "path": "cli/start.md"
        },
        {
          "title": "stat",
          "description": "Show resource usage for the current workspace.",
          "path": "cli/stat.md"
        },
        {
          "title": "stat cpu",
          "description": "Show CPU usage, in cores.",
          "path": "cli/stat_cpu.md"
        },
        {
          "title": "stat disk",
          "description": "Show disk usage, in gigabytes.",
          "path": "cli/stat_disk.md"
        },
        {
          "title": "stat mem",
          "description": "Show memory usage, in gigabytes.",
          "path": "cli/stat_mem.md"
        },
        {
          "title": "state",
          "description": "Manually manage Terraform state to fix broken workspaces",
          "path": "cli/state.md"
        },
        {
          "title": "state pull",
          "description": "Pull a Terraform state file from a workspace.",
          "path": "cli/state_pull.md"
        },
        {
          "title": "state push",
          "description": "Push a Terraform state file to a workspace.",
          "path": "cli/state_push.md"
        },
        {
          "title": "stop",
          "description": "Stop a workspace",
          "path": "cli/stop.md"
        },
        {
          "title": "support",
          "description": "Commands for troubleshooting issues with a Coder deployment.",
          "path": "cli/support.md"
        },
        {
          "title": "support bundle",
          "description": "Generate a support bundle to troubleshoot issues connecting to a workspace.",
          "path": "cli/support_bundle.md"
        },
        {
          "title": "templates",
          "description": "Manage templates",
          "path": "cli/templates.md"
        },
        {
          "title": "templates archive",
          "description": "Archive unused or failed template versions from a given template(s)",
          "path": "cli/templates_archive.md"
        },
        {
          "title": "templates create",
          "description": "DEPRECATED: Create a template from the current directory or as specified by flag",
          "path": "cli/templates_create.md"
        },
        {
          "title": "templates delete",
          "description": "Delete templates",
          "path": "cli/templates_delete.md"
        },
        {
          "title": "templates edit",
          "description": "Edit the metadata of a template by name.",
          "path": "cli/templates_edit.md"
        },
        {
          "title": "templates init",
          "description": "Get started with a templated template.",
          "path": "cli/templates_init.md"
        },
        {
          "title": "templates list",
          "description": "List all the templates available for the organization",
          "path": "cli/templates_list.md"
        },
        {
          "title": "templates pull",
          "description": "Download the active, latest, or specified version of a template to a path.",
          "path": "cli/templates_pull.md"
        },
        {
          "title": "templates push",
          "description": "Create or update a template from the current directory or as specified by flag",
          "path": "cli/templates_push.md"
        },
        {
          "title": "templates versions",
          "description": "Manage different versions of the specified template",
          "path": "cli/templates_versions.md"
        },
        {
          "title": "templates versions archive",
          "description": "Archive a template version(s).",
          "path": "cli/templates_versions_archive.md"
        },
        {
          "title": "templates versions list",
          "description": "List all the versions of the specified template",
          "path": "cli/templates_versions_list.md"
        },
        {
          "title": "templates versions unarchive",
          "description": "Unarchive a template version(s).",
          "path": "cli/templates_versions_unarchive.md"
        },
        {
          "title": "tokens",
          "description": "Manage personal access tokens",
          "path": "cli/tokens.md"
        },
        {
          "title": "tokens create",
          "description": "Create a token",
          "path": "cli/tokens_create.md"
        },
        {
          "title": "tokens list",
          "description": "List tokens",
          "path": "cli/tokens_list.md"
        },
        {
          "title": "tokens remove",
          "description": "Delete a token",
          "path": "cli/tokens_remove.md"
        },
        {
          "title": "unfavorite",
          "description": "Remove a workspace from your favorites",
          "path": "cli/unfavorite.md"
        },
        {
          "title": "update",
          "description": "Will update and start a given workspace if it is out of date",
          "path": "cli/update.md"
        },
        {
          "title": "users",
          "description": "Manage users",
          "path": "cli/users.md"
        },
        {
          "title": "users activate",
          "description": "Update a user's status to 'active'. Active users can fully interact with the platform",
          "path": "cli/users_activate.md"
        },
        {
          "title": "users create",
          "path": "cli/users_create.md"
        },
        {
          "title": "users delete",
          "description": "Delete a user by username or user_id.",
          "path": "cli/users_delete.md"
        },
        {
          "title": "users list",
          "path": "cli/users_list.md"
        },
        {
          "title": "users show",
          "description": "Show a single user. Use 'me' to indicate the currently authenticated user.",
          "path": "cli/users_show.md"
        },
        {
          "title": "users suspend",
          "description": "Update a user's status to 'suspended'. A suspended user cannot log into the platform",
          "path": "cli/users_suspend.md"
        },
        {
          "title": "version",
          "description": "Show coder version",
          "path": "cli/version.md"
        },
        {
          "title": "whoami",
          "description": "Fetch authenticated user info for Coder deployment",
          "path": "cli/whoami.md"
        }
      ]
    },
    {
      "title": "Security",
      "description": "Security advisories",
      "path": "./security/index.md",
      "icon_path": "./images/icons/security.svg",
      "children": [
        {
          "title": "API tokens of deleted users not invalidated",
          "description": "Fixed in v0.23.0 (Apr 25, 2023)",
          "path": "./security/0001_user_apikeys_invalidation.md"
        }
      ]
    },
    {
      "title": "FAQs",
      "description": "Frequently asked questions",
      "path": "./faqs.md",
      "icon_path": "./images/icons/info.svg"
    },
    {
      "title": "Guides",
      "description": "Employee-authored tutorials",
      "path": "./guides/index.md",
      "icon_path": "./images/icons/notes.svg",
      "children": [
        {
          "title": "Generate a Support Bundle",
          "description": "Generate and upload a Support Bundle to Coder Support",
          "path": "./guides/support-bundle.md"
        },
        {
          "title": "Configuring Okta",
          "description": "Custom claims/scopes with Okta for group/role sync",
          "path": "./guides/configuring-okta.md"
        },
        {
          "title": "Google to AWS Federation",
          "description": "Federating a Google Cloud service account to AWS",
          "path": "./guides/gcp-to-aws.md"
        },
        {
          "title": "JFrog Artifactory Integration",
          "description": "Integrate Coder with JFrog Artifactory",
          "path": "./guides/artifactory-integration.md"
        },
        {
          "title": "Island Enterprise Browser Integration",
          "description": "Integrate Coder with Island's Enterprise Browser",
          "path": "./guides/island-integration.md"
        },
        {
          "title": "Template ImagePullSecrets",
          "description": "Creating ImagePullSecrets for private registries",
          "path": "./guides/image-pull-secret.md"
        },
        {
          "title": "Postgres SSL",
          "description": "Configure Coder to connect to Postgres over SSL",
          "path": "./guides/postgres-ssl.md"
        },
        {
          "title": "Azure Federation",
          "description": "Federating Coder to Azure",
          "path": "./guides/azure-federation.md"
        },
        {
          "title": "Scanning Coder Workspaces with JFrog Xray",
          "description": "Integrate Coder with JFrog Xray",
          "path": "./guides/xray-integration.md"
        }
      ]
    }
  ]
=======
	"versions": ["main"],
	"routes": [
		{
			"title": "About",
			"description": "About Coder",
			"path": "./README.md",
			"icon_path": "./images/icons/home.svg",
			"children": [
				{
					"title": "Screenshots",
					"description": "Browse screenshots of the Coder platform",
					"path": "./about/screenshots.md"
				}
			]
		},
		{
			"title": "Architecture",
			"description": "Learn about validated and reference architectures for Coder",
			"path": "./architecture/architecture.md",
			"icon_path": "./images/icons/container.svg",
			"children": [
				{
					"title": "Validated Architecture",
					"path": "./architecture/validated-arch.md"
				},
				{
					"title": "Up to 1,000 users",
					"path": "./architecture/1k-users.md"
				},
				{
					"title": "Up to 2,000 users",
					"path": "./architecture/2k-users.md"
				},
				{
					"title": "Up to 3,000 users",
					"path": "./architecture/3k-users.md"
				}
			]
		},
		{
			"title": "Installation",
			"description": "How to install and deploy Coder",
			"path": "./install/index.md",
			"icon_path": "./images/icons/download.svg",
			"children": [
				{
					"title": "Kubernetes",
					"description": "Install Coder with Kubernetes via Helm",
					"path": "./install/kubernetes.md"
				},
				{
					"title": "Docker",
					"description": "Install Coder with Docker / docker-compose",
					"path": "./install/docker.md"
				},
				{
					"title": "OpenShift",
					"description": "Install Coder on OpenShift",
					"path": "./install/openshift.md"
				},
				{
					"title": "Offline deployments",
					"description": "Run Coder in offline / air-gapped environments",
					"path": "./install/offline.md"
				},
				{
					"title": "External database",
					"description": "Use external PostgreSQL database",
					"path": "./install/database.md"
				},
				{
					"title": "Uninstall",
					"description": "Learn how to uninstall Coder",
					"path": "./install/uninstall.md"
				},
				{
					"title": "1-click install",
					"description": "Install Coder on a cloud provider with a single click",
					"path": "./install/1-click.md"
				},
				{
					"title": "Releases",
					"description": "Coder Release Channels and Cadence",
					"path": "./install/releases.md"
				}
			]
		},
		{
			"title": "Platforms",
			"description": "Platform-specific guides using Coder",
			"path": "./platforms/README.md",
			"icon_path": "./images/icons/star.svg",
			"children": [
				{
					"title": "AWS",
					"description": "Set up Coder on an AWS EC2 VM",
					"path": "./platforms/aws.md",
					"icon_path": "./images/aws.svg"
				},
				{
					"title": "Azure",
					"description": "Set up Coder on an Azure VM",
					"path": "./platforms/azure.md",
					"icon_path": "./images/azure.svg"
				},
				{
					"title": "Docker",
					"description": "Set up Coder with Docker",
					"path": "./platforms/docker.md",
					"icon_path": "./images/icons/docker.svg"
				},
				{
					"title": "GCP",
					"description": "Set up Coder on a GCP Compute Engine VM",
					"path": "./platforms/gcp.md",
					"icon_path": "./images/google-cloud.svg"
				},
				{
					"title": "Kubernetes",
					"description": "Set up Coder on Kubernetes",
					"path": "./platforms/kubernetes/index.md",
					"children": [
						{
							"title": "Additional clusters",
							"description": "Deploy workspaces on additional Kubernetes clusters",
							"path": "./platforms/kubernetes/additional-clusters.md"
						},
						{
							"title": "Deployment logs",
							"description": "Stream K8s event logs on workspace startup",
							"path": "./platforms/kubernetes/deployment-logs.md"
						}
					]
				},
				{
					"title": "Other platforms",
					"description": "Set up Coder on an another provider",
					"path": "./platforms/other.md"
				}
			]
		},
		{
			"title": "Templates",
			"description": "Templates define the infrastructure for workspaces",
			"path": "./templates/index.md",
			"icon_path": "./images/icons/picture.svg",
			"children": [
				{
					"title": "Working with templates",
					"description": "Creating, editing, and updating templates",
					"path": "./templates/creating.md"
				},
				{
					"title": "Your first template",
					"description": "A tutorial for creating and editing your first template",
					"path": "./templates/tutorial.md"
				},
				{
					"title": "Guided tour",
					"description": "Create a template from scratch",
					"path": "./templates/tour.md"
				},
				{
					"title": "Setting up templates",
					"description": "Best practices for writing templates",
					"path": "./templates/best-practices.md",
					"children": [
						{
							"title": "Template Dependencies",
							"description": "Manage dependencies of your templates",
							"path": "./templates/dependencies.md",
							"icon_path": "./images/icons/dependency.svg"
						},
						{
							"title": "Change management",
							"description": "Versioning templates with git and CI",
							"path": "./templates/change-management.md",
							"icon_path": "./images/icons/git.svg"
						},
						{
							"title": "Provider authentication",
							"description": "Authenticate the provisioner",
							"path": "./templates/authentication.md",
							"icon_path": "./images/icons/key.svg"
						},
						{
							"title": "Resource persistence",
							"description": "How resource persistence works in Coder",
							"path": "./templates/resource-persistence.md",
							"icon_path": "./images/icons/infinity.svg"
						},
						{
							"title": "Terraform modules",
							"description": "Reuse code across Coder templates",
							"path": "./templates/modules.md"
						}
					]
				},
				{
					"title": "Customizing templates",
					"description": "Give information and options to workspace users",
					"path": "./templates/customizing.md",
					"children": [
						{
							"title": "Agent metadata",
							"description": "Show operational metrics in the workspace",
							"path": "./templates/agent-metadata.md"
						},
						{
							"title": "Resource metadata",
							"description": "Show information in the workspace about template resources",
							"path": "./templates/resource-metadata.md"
						},
						{
							"title": "UI Resource Ordering",
							"description": "Learn how to manage the order of Terraform resources in UI",
							"path": "./templates/resource-ordering.md"
						}
					]
				},
				{
					"title": "Parameters",
					"description": "Prompt the user for additional information about a workspace",
					"path": "./templates/parameters.md"
				},
				{
					"title": "Variables",
					"description": "Prompt the template administrator for additional information about a template",
					"path": "./templates/variables.md"
				},
				{
					"title": "Workspace Tags",
					"description": "Control provisioning using Workspace Tags and Parameters",
					"path": "./templates/workspace-tags.md"
				},
				{
					"title": "Administering templates",
					"description": "Configuration settings for template admins",
					"path": "./templates/configuration.md",
					"children": [
						{
							"title": "General settings",
							"description": "Configure name, display info, and update polices",
							"path": "./templates/general-settings.md"
						},
						{
							"title": "Permissions",
							"description": "Configure who can access a template",
							"path": "./templates/permissions.md"
						},
						{
							"title": "Workspace Scheduling",
							"description": "Configure when workspaces start, stop, and delete",
							"path": "./templates/schedule.md"
						}
					]
				},
				{
					"title": "Open in Coder",
					"description": "Add an \"Open in Coder\" button to your repos",
					"path": "./templates/open-in-coder.md",
					"icon_path": "./images/icons/key.svg"
				},
				{
					"title": "Docker in workspaces",
					"description": "Use Docker inside containerized templates",
					"path": "./templates/docker-in-workspaces.md",
					"icon_path": "./images/icons/docker.svg"
				},
				{
					"title": "Dev Containers",
					"description": "Use Dev Containers in workspaces",
					"path": "./templates/dev-containers.md",
					"state": "alpha"
				},
				{
					"title": "Troubleshooting templates",
					"description": "Fix common template problems",
					"path": "./templates/troubleshooting.md"
				},
				{
					"title": "Process Logging",
					"description": "Audit commands in workspaces with exectrace",
					"path": "./templates/process-logging.md",
					"state": "enterprise"
				},
				{
					"title": "Icons",
					"description": "Coder includes icons for popular cloud providers and programming languages for you to use",
					"path": "./templates/icons.md"
				}
			]
		},
		{
			"title": "Workspaces",
			"description": "Learn about Coder workspaces.",
			"path": "./workspaces.md",
			"icon_path": "./images/icons/layers.svg"
		},
		{
			"title": "IDEs",
			"description": "Learn how to use your IDE of choice with Coder",
			"path": "./ides.md",
			"icon_path": "./images/icons/code.svg",
			"children": [
				{
					"title": "Web IDEs",
					"description": "Learn how to configure web IDEs in your templates",
					"path": "./ides/web-ides.md"
				},
				{
					"title": "JetBrains Gateway",
					"description": "Learn how to configure JetBrains Gateway for your workspaces",
					"path": "./ides/gateway.md"
				},
				{
					"title": "JetBrains Fleet",
					"description": "Learn how to configure JetBrains Fleet for your workspaces",
					"path": "./ides/fleet.md"
				},
				{
					"title": "Emacs",
					"description": "Learn how to configure Emacs with TRAMP in Coder",
					"path": "./ides/emacs-tramp.md"
				},
				{
					"title": "Remote Desktops",
					"description": "Learn how to use Remote Desktops with Coder",
					"path": "./ides/remote-desktops.md"
				}
			]
		},
		{
			"title": "Networking",
			"description": "Learn about networking in Coder",
			"path": "./networking/index.md",
			"icon_path": "./images/icons/networking.svg",
			"children": [
				{
					"title": "Port Forwarding",
					"description": "Learn how to forward ports in Coder",
					"path": "./networking/port-forwarding.md"
				},
				{
					"title": "STUN and NAT",
					"description": "Learn how Coder establishes direct connections",
					"path": "./networking/stun.md"
				}
			]
		},
		{
			"title": "Dotfiles",
			"description": "Learn how to personalize your workspace",
			"path": "./dotfiles.md",
			"icon_path": "./images/icons/art-pad.svg"
		},
		{
			"title": "Secrets",
			"description": "Learn how to use secrets in your workspace",
			"path": "./secrets.md",
			"icon_path": "./images/icons/secrets.svg"
		},
		{
			"title": "Administration",
			"description": "How to install and deploy Coder",
			"path": "./admin/README.md",
			"icon_path": "./images/icons/wrench.svg",
			"children": [
				{
					"title": "Authentication",
					"description": "Learn how to set up authentication using GitHub or OpenID Connect",
					"path": "./admin/auth.md",
					"icon_path": "./images/icons/key.svg"
				},
				{
					"title": "Users",
					"description": "Learn about user roles available in Coder and how to create and manage users",
					"path": "./admin/users.md",
					"icon_path": "./images/icons/users.svg"
				},
				{
					"title": "Groups",
					"description": "Learn how to manage user groups",
					"path": "./admin/groups.md",
					"icon_path": "./images/icons/group.svg",
					"state": "enterprise"
				},
				{
					"title": "RBAC",
					"description": "Learn how to use the role based access control",
					"path": "./admin/rbac.md",
					"icon_path": "./images/icons/rbac.svg",
					"state": "enterprise"
				},
				{
					"title": "Configuration",
					"description": "Learn how to configure Coder",
					"path": "./admin/configure.md",
					"icon_path": "./images/icons/toggle_on.svg"
				},
				{
					"title": "External Auth",
					"description": "Learn how connect Coder with external auth providers",
					"path": "./admin/external-auth.md",
					"icon_path": "./images/icons/git.svg"
				},
				{
					"title": "Upgrading",
					"description": "Learn how to upgrade Coder",
					"path": "./admin/upgrade.md",
					"icon_path": "./images/icons/upgrade.svg"
				},
				{
					"title": "Automation",
					"description": "Learn how to automate Coder with the CLI and API",
					"path": "./admin/automation.md",
					"icon_path": "./images/icons/plug.svg"
				},
				{
					"title": "Scaling Coder",
					"description": "Learn how to use load testing tools",
					"path": "./admin/scaling/scale-testing.md",
					"icon_path": "./images/icons/scale.svg",
					"children": [
						{
							"title": "Scaling Utility",
							"path": "./admin/scaling/scale-utility.md"
						}
					]
				},
				{
					"title": "External Provisioners",
					"description": "Run provisioners isolated from the Coder server",
					"path": "./admin/provisioners.md",
					"icon_path": "./images/icons/queue.svg",
					"state": "enterprise"
				},
				{
					"title": "Workspace Proxies",
					"description": "Run geo distributed workspace proxies",
					"path": "./admin/workspace-proxies.md",
					"icon_path": "./images/icons/networking.svg",
					"state": "enterprise"
				},
				{
					"title": "Application Logs",
					"description": "Learn how to use Application Logs in your Coder deployment",
					"path": "./admin/app-logs.md",
					"icon_path": "./images/icons/notes.svg"
				},
				{
					"title": "Audit Logs",
					"description": "Learn how to use Audit Logs in your Coder deployment",
					"path": "./admin/audit-logs.md",
					"icon_path": "./images/icons/radar.svg",
					"state": "enterprise"
				},
				{
					"title": "Quotas",
					"description": "Learn how to use Workspace Quotas in Coder",
					"path": "./admin/quotas.md",
					"icon_path": "./images/icons/dollar.svg",
					"state": "enterprise"
				},
				{
					"title": "High Availability",
					"description": "Learn how to configure Coder for High Availability",
					"path": "./admin/high-availability.md",
					"icon_path": "./images/icons/hydra.svg",
					"state": "enterprise"
				},
				{
					"title": "Prometheus",
					"description": "Learn how to collect Prometheus metrics",
					"path": "./admin/prometheus.md",
					"icon_path": "./images/icons/speed.svg"
				},
				{
					"title": "Appearance",
					"description": "Learn how to configure the appearance of Coder",
					"path": "./admin/appearance.md",
					"icon_path": "./images/icons/info.svg",
					"state": "enterprise"
				},
				{
					"title": "Telemetry",
					"description": "Learn what usage telemetry Coder collects",
					"path": "./admin/telemetry.md",
					"icon_path": "./images/icons/science.svg"
				},
				{
					"title": "Database Encryption",
					"description": "Learn how to encrypt sensitive data at rest in Coder",
					"path": "./admin/encryption.md",
					"icon_path": "./images/icons/lock.svg",
					"state": "enterprise"
				},
				{
					"title": "Deployment Health",
					"description": "Learn how to monitor the health of your Coder deployment",
					"path": "./admin/healthcheck.md",
					"icon_path": "./images/icons/health.svg"
				}
			]
		},
		{
			"title": "Enterprise",
			"description": "Learn how to enable Enterprise features",
			"path": "./enterprise.md",
			"icon_path": "./images/icons/group.svg"
		},
		{
			"title": "Contributing",
			"description": "Learn how to contribute to Coder",
			"path": "./CONTRIBUTING.md",
			"icon_path": "./images/icons/contributing.svg",
			"children": [
				{
					"title": "Code of Conduct",
					"description": "See the code of conduct for contributing to Coder",
					"path": "./contributing/CODE_OF_CONDUCT.md"
				},
				{
					"title": "Feature stages",
					"description": "Policies for Alpha and Experimental features.",
					"path": "./contributing/feature-stages.md"
				},
				{
					"title": "Documentation",
					"description": "Our style guide for use when authoring documentation",
					"path": "./contributing/documentation.md"
				},
				{
					"title": "Security",
					"description": "How to report vulnerabilities in Coder",
					"path": "./contributing/SECURITY.md"
				},
				{
					"title": "Frontend",
					"description": "Our guide for frontend development",
					"path": "./contributing/frontend.md"
				}
			]
		},
		{
			"title": "Reference",
			"description": "Reference",
			"path": "./reference/README.md",
			"icon_path": "./images/icons/notes.svg",
			"children": [
				{
					"title": "REST API",
					"description": "Learn how to use Coderd API",
					"path": "./reference/api/README.md",
					"icon_path": "./images/icons/api.svg",
					"children": [
						{
							"title": "General",
							"path": "./reference/api/general.md"
						},
						{
							"title": "Agents",
							"path": "./reference/api/agents.md"
						},
						{
							"title": "Applications",
							"path": "./reference/api/applications.md"
						},
						{
							"title": "Audit",
							"path": "./reference/api/audit.md"
						},
						{
							"title": "Authentication",
							"path": "./reference/api/authentication.md"
						},
						{
							"title": "Authorization",
							"path": "./reference/api/authorization.md"
						},
						{
							"title": "Builds",
							"path": "./reference/api/builds.md"
						},
						{
							"title": "Debug",
							"path": "./reference/api/debug.md"
						},
						{
							"title": "Enterprise",
							"path": "./reference/api/enterprise.md"
						},
						{
							"title": "Files",
							"path": "./reference/api/files.md"
						},
						{
							"title": "Git",
							"path": "./reference/api/git.md"
						},
						{
							"title": "Insights",
							"path": "./reference/api/insights.md"
						},
						{
							"title": "Members",
							"path": "./reference/api/members.md"
						},
						{
							"title": "Organizations",
							"path": "./reference/api/organizations.md"
						},
						{
							"title": "PortSharing",
							"path": "./reference/api/portsharing.md"
						},
						{
							"title": "Schemas",
							"path": "./reference/api/schemas.md"
						},
						{
							"title": "Templates",
							"path": "./reference/api/templates.md"
						},
						{
							"title": "Users",
							"path": "./reference/api/users.md"
						},
						{
							"title": "WorkspaceProxies",
							"path": "./reference/api/workspaceproxies.md"
						},
						{
							"title": "Workspaces",
							"path": "./reference/api/workspaces.md"
						}
					]
				},
				{
					"title": "Command Line",
					"description": "Learn how to use Coder CLI",
					"path": "./reference/cli/README.md",
					"icon_path": "./images/icons/terminal.svg",
					"children": [
						{
							"title": "autoupdate",
							"description": "Toggle auto-update policy for a workspace",
							"path": "reference/cli/autoupdate.md"
						},
						{
							"title": "coder",
							"path": "reference/cli/README.md"
						},
						{
							"title": "config-ssh",
							"description": "Add an SSH Host entry for your workspaces \"ssh coder.workspace\"",
							"path": "reference/cli/config-ssh.md"
						},
						{
							"title": "create",
							"description": "Create a workspace",
							"path": "reference/cli/create.md"
						},
						{
							"title": "delete",
							"description": "Delete a workspace",
							"path": "reference/cli/delete.md"
						},
						{
							"title": "dotfiles",
							"description": "Personalize your workspace by applying a canonical dotfiles repository",
							"path": "reference/cli/dotfiles.md"
						},
						{
							"title": "external-auth",
							"description": "Manage external authentication",
							"path": "reference/cli/external-auth.md"
						},
						{
							"title": "external-auth access-token",
							"description": "Print auth for an external provider",
							"path": "reference/cli/external-auth_access-token.md"
						},
						{
							"title": "favorite",
							"description": "Add a workspace to your favorites",
							"path": "reference/cli/favorite.md"
						},
						{
							"title": "features",
							"description": "List Enterprise features",
							"path": "reference/cli/features.md"
						},
						{
							"title": "features list",
							"path": "reference/cli/features_list.md"
						},
						{
							"title": "groups",
							"description": "Manage groups",
							"path": "reference/cli/groups.md"
						},
						{
							"title": "groups create",
							"description": "Create a user group",
							"path": "reference/cli/groups_create.md"
						},
						{
							"title": "groups delete",
							"description": "Delete a user group",
							"path": "reference/cli/groups_delete.md"
						},
						{
							"title": "groups edit",
							"description": "Edit a user group",
							"path": "reference/cli/groups_edit.md"
						},
						{
							"title": "groups list",
							"description": "List user groups",
							"path": "reference/cli/groups_list.md"
						},
						{
							"title": "licenses",
							"description": "Add, delete, and list licenses",
							"path": "reference/cli/licenses.md"
						},
						{
							"title": "licenses add",
							"description": "Add license to Coder deployment",
							"path": "reference/cli/licenses_add.md"
						},
						{
							"title": "licenses delete",
							"description": "Delete license by ID",
							"path": "reference/cli/licenses_delete.md"
						},
						{
							"title": "licenses list",
							"description": "List licenses (including expired)",
							"path": "reference/cli/licenses_list.md"
						},
						{
							"title": "list",
							"description": "List workspaces",
							"path": "reference/cli/list.md"
						},
						{
							"title": "login",
							"description": "Authenticate with Coder deployment",
							"path": "reference/cli/login.md"
						},
						{
							"title": "logout",
							"description": "Unauthenticate your local session",
							"path": "reference/cli/logout.md"
						},
						{
							"title": "netcheck",
							"description": "Print network debug information for DERP and STUN",
							"path": "reference/cli/netcheck.md"
						},
						{
							"title": "notifications",
							"description": "Manage Coder notifications",
							"path": "reference/cli/notifications.md"
						},
						{
							"title": "notifications pause",
							"description": "Pause notifications",
							"path": "reference/cli/notifications_pause.md"
						},
						{
							"title": "notifications resume",
							"description": "Resume notifications",
							"path": "reference/cli/notifications_resume.md"
						},
						{
							"title": "open",
							"description": "Open a workspace",
							"path": "reference/cli/open.md"
						},
						{
							"title": "open vscode",
							"description": "Open a workspace in VS Code Desktop",
							"path": "reference/cli/open_vscode.md"
						},
						{
							"title": "ping",
							"description": "Ping a workspace",
							"path": "reference/cli/ping.md"
						},
						{
							"title": "port-forward",
							"description": "Forward ports from a workspace to the local machine. For reverse port forwarding, use \"coder ssh -R\".",
							"path": "reference/cli/port-forward.md"
						},
						{
							"title": "provisionerd",
							"description": "Manage provisioner daemons",
							"path": "reference/cli/provisionerd.md"
						},
						{
							"title": "provisionerd start",
							"description": "Run a provisioner daemon",
							"path": "reference/cli/provisionerd_start.md"
						},
						{
							"title": "publickey",
							"description": "Output your Coder public key used for Git operations",
							"path": "reference/cli/publickey.md"
						},
						{
							"title": "rename",
							"description": "Rename a workspace",
							"path": "reference/cli/rename.md"
						},
						{
							"title": "reset-password",
							"description": "Directly connect to the database to reset a user's password",
							"path": "reference/cli/reset-password.md"
						},
						{
							"title": "restart",
							"description": "Restart a workspace",
							"path": "reference/cli/restart.md"
						},
						{
							"title": "schedule",
							"description": "Schedule automated start and stop times for workspaces",
							"path": "reference/cli/schedule.md"
						},
						{
							"title": "schedule override-stop",
							"description": "Override the stop time of a currently running workspace instance.",
							"path": "reference/cli/schedule_override-stop.md"
						},
						{
							"title": "schedule show",
							"description": "Show workspace schedules",
							"path": "reference/cli/schedule_show.md"
						},
						{
							"title": "schedule start",
							"description": "Edit workspace start schedule",
							"path": "reference/cli/schedule_start.md"
						},
						{
							"title": "schedule stop",
							"description": "Edit workspace stop schedule",
							"path": "reference/cli/schedule_stop.md"
						},
						{
							"title": "server",
							"description": "Start a Coder server",
							"path": "reference/cli/server.md"
						},
						{
							"title": "server create-admin-user",
							"description": "Create a new admin user with the given username, email and password and adds it to every organization.",
							"path": "reference/cli/server_create-admin-user.md"
						},
						{
							"title": "server dbcrypt",
							"description": "Manage database encryption.",
							"path": "reference/cli/server_dbcrypt.md"
						},
						{
							"title": "server dbcrypt decrypt",
							"description": "Decrypt a previously encrypted database.",
							"path": "reference/cli/server_dbcrypt_decrypt.md"
						},
						{
							"title": "server dbcrypt delete",
							"description": "Delete all encrypted data from the database. THIS IS A DESTRUCTIVE OPERATION.",
							"path": "reference/cli/server_dbcrypt_delete.md"
						},
						{
							"title": "server dbcrypt rotate",
							"description": "Rotate database encryption keys.",
							"path": "reference/cli/server_dbcrypt_rotate.md"
						},
						{
							"title": "server postgres-builtin-serve",
							"description": "Run the built-in PostgreSQL deployment.",
							"path": "reference/cli/server_postgres-builtin-serve.md"
						},
						{
							"title": "server postgres-builtin-url",
							"description": "Output the connection URL for the built-in PostgreSQL deployment.",
							"path": "reference/cli/server_postgres-builtin-url.md"
						},
						{
							"title": "show",
							"description": "Display details of a workspace's resources and agents",
							"path": "reference/cli/show.md"
						},
						{
							"title": "speedtest",
							"description": "Run upload and download tests from your machine to a workspace",
							"path": "reference/cli/speedtest.md"
						},
						{
							"title": "ssh",
							"description": "Start a shell into a workspace",
							"path": "reference/cli/ssh.md"
						},
						{
							"title": "start",
							"description": "Start a workspace",
							"path": "reference/cli/start.md"
						},
						{
							"title": "stat",
							"description": "Show resource usage for the current workspace.",
							"path": "reference/cli/stat.md"
						},
						{
							"title": "stat cpu",
							"description": "Show CPU usage, in cores.",
							"path": "reference/cli/stat_cpu.md"
						},
						{
							"title": "stat disk",
							"description": "Show disk usage, in gigabytes.",
							"path": "reference/cli/stat_disk.md"
						},
						{
							"title": "stat mem",
							"description": "Show memory usage, in gigabytes.",
							"path": "reference/cli/stat_mem.md"
						},
						{
							"title": "state",
							"description": "Manually manage Terraform state to fix broken workspaces",
							"path": "reference/cli/state.md"
						},
						{
							"title": "state pull",
							"description": "Pull a Terraform state file from a workspace.",
							"path": "reference/cli/state_pull.md"
						},
						{
							"title": "state push",
							"description": "Push a Terraform state file to a workspace.",
							"path": "reference/cli/state_push.md"
						},
						{
							"title": "stop",
							"description": "Stop a workspace",
							"path": "reference/cli/stop.md"
						},
						{
							"title": "support",
							"description": "Commands for troubleshooting issues with a Coder deployment.",
							"path": "reference/cli/support.md"
						},
						{
							"title": "support bundle",
							"description": "Generate a support bundle to troubleshoot issues connecting to a workspace.",
							"path": "reference/cli/support_bundle.md"
						},
						{
							"title": "templates",
							"description": "Manage templates",
							"path": "reference/cli/templates.md"
						},
						{
							"title": "templates archive",
							"description": "Archive unused or failed template versions from a given template(s)",
							"path": "reference/cli/templates_archive.md"
						},
						{
							"title": "templates create",
							"description": "DEPRECATED: Create a template from the current directory or as specified by flag",
							"path": "reference/cli/templates_create.md"
						},
						{
							"title": "templates delete",
							"description": "Delete templates",
							"path": "reference/cli/templates_delete.md"
						},
						{
							"title": "templates edit",
							"description": "Edit the metadata of a template by name.",
							"path": "reference/cli/templates_edit.md"
						},
						{
							"title": "templates init",
							"description": "Get started with a templated template.",
							"path": "reference/cli/templates_init.md"
						},
						{
							"title": "templates list",
							"description": "List all the templates available for the organization",
							"path": "reference/cli/templates_list.md"
						},
						{
							"title": "templates pull",
							"description": "Download the active, latest, or specified version of a template to a path.",
							"path": "reference/cli/templates_pull.md"
						},
						{
							"title": "templates push",
							"description": "Create or update a template from the current directory or as specified by flag",
							"path": "reference/cli/templates_push.md"
						},
						{
							"title": "templates versions",
							"description": "Manage different versions of the specified template",
							"path": "reference/cli/templates_versions.md"
						},
						{
							"title": "templates versions archive",
							"description": "Archive a template version(s).",
							"path": "reference/cli/templates_versions_archive.md"
						},
						{
							"title": "templates versions list",
							"description": "List all the versions of the specified template",
							"path": "reference/cli/templates_versions_list.md"
						},
						{
							"title": "templates versions unarchive",
							"description": "Unarchive a template version(s).",
							"path": "reference/cli/templates_versions_unarchive.md"
						},
						{
							"title": "tokens",
							"description": "Manage personal access tokens",
							"path": "reference/cli/tokens.md"
						},
						{
							"title": "tokens create",
							"description": "Create a token",
							"path": "reference/cli/tokens_create.md"
						},
						{
							"title": "tokens list",
							"description": "List tokens",
							"path": "reference/cli/tokens_list.md"
						},
						{
							"title": "tokens remove",
							"description": "Delete a token",
							"path": "reference/cli/tokens_remove.md"
						},
						{
							"title": "unfavorite",
							"description": "Remove a workspace from your favorites",
							"path": "reference/cli/unfavorite.md"
						},
						{
							"title": "update",
							"description": "Will update and start a given workspace if it is out of date",
							"path": "reference/cli/update.md"
						},
						{
							"title": "users",
							"description": "Manage users",
							"path": "reference/cli/users.md"
						},
						{
							"title": "users activate",
							"description": "Update a user's status to 'active'. Active users can fully interact with the platform",
							"path": "reference/cli/users_activate.md"
						},
						{
							"title": "users create",
							"path": "reference/cli/users_create.md"
						},
						{
							"title": "users delete",
							"description": "Delete a user by username or user_id.",
							"path": "reference/cli/users_delete.md"
						},
						{
							"title": "users list",
							"path": "reference/cli/users_list.md"
						},
						{
							"title": "users show",
							"description": "Show a single user. Use 'me' to indicate the currently authenticated user.",
							"path": "reference/cli/users_show.md"
						},
						{
							"title": "users suspend",
							"description": "Update a user's status to 'suspended'. A suspended user cannot log into the platform",
							"path": "reference/cli/users_suspend.md"
						},
						{
							"title": "version",
							"description": "Show coder version",
							"path": "reference/cli/version.md"
						},
						{
							"title": "whoami",
							"description": "Fetch authenticated user info for Coder deployment",
							"path": "reference/cli/whoami.md"
						}
					]
				}
			]
		},
		{
			"title": "Security",
			"description": "Security advisories",
			"path": "./security/index.md",
			"icon_path": "./images/icons/security.svg",
			"children": [
				{
					"title": "API tokens of deleted users not invalidated",
					"description": "Fixed in v0.23.0 (Apr 25, 2023)",
					"path": "./security/0001_user_apikeys_invalidation.md"
				}
			]
		},
		{
			"title": "FAQs",
			"description": "Frequently asked questions",
			"path": "./faqs.md",
			"icon_path": "./images/icons/info.svg"
		},
		{
			"title": "Guides",
			"description": "Employee-authored tutorials",
			"path": "./guides/index.md",
			"icon_path": "./images/icons/notes.svg",
			"children": [
				{
					"title": "Generate a Support Bundle",
					"description": "Generate and upload a Support Bundle to Coder Support",
					"path": "./guides/support-bundle.md"
				},
				{
					"title": "Configuring Okta",
					"description": "Custom claims/scopes with Okta for group/role sync",
					"path": "./guides/configuring-okta.md"
				},
				{
					"title": "Google to AWS Federation",
					"description": "Federating a Google Cloud service account to AWS",
					"path": "./guides/gcp-to-aws.md"
				},
				{
					"title": "JFrog Artifactory Integration",
					"description": "Integrate Coder with JFrog Artifactory",
					"path": "./guides/artifactory-integration.md"
				},
				{
					"title": "Island Enterprise Browser Integration",
					"description": "Integrate Coder with Island's Enterprise Browser",
					"path": "./guides/island-integration.md"
				},
				{
					"title": "Template ImagePullSecrets",
					"description": "Creating ImagePullSecrets for private registries",
					"path": "./guides/image-pull-secret.md"
				},
				{
					"title": "Postgres SSL",
					"description": "Configure Coder to connect to Postgres over SSL",
					"path": "./guides/postgres-ssl.md"
				},
				{
					"title": "Azure Federation",
					"description": "Federating Coder to Azure",
					"path": "./guides/azure-federation.md"
				},
				{
					"title": "Scanning Coder Workspaces with JFrog Xray",
					"description": "Integrate Coder with JFrog Xray",
					"path": "./guides/xray-integration.md"
				},
				{
					"title": "Cloning Git Repositories",
					"description": "Automatically clone Git repositories into your workspace",
					"path": "./guides/cloning-git-repositories.md"
				}
			]
		}
	]
>>>>>>> d0f36dc6
}<|MERGE_RESOLUTION|>--- conflicted
+++ resolved
@@ -1,1179 +1,4 @@
 {
-<<<<<<< HEAD
-  "versions": ["main"],
-  "routes": [
-    {
-      "title": "About",
-      "description": "About Coder",
-      "path": "./README.md",
-      "icon_path": "./images/icons/home.svg",
-      "children": [
-        {
-          "title": "Screenshots",
-          "description": "Browse screenshots of the Coder platform",
-          "path": "./about/screenshots.md"
-        }
-      ]
-    },
-    {
-      "title": "Architecture",
-      "description": "Learn about validated and reference architectures for Coder",
-      "path": "./architecture/architecture.md",
-      "icon_path": "./images/icons/container.svg",
-      "children": [
-        {
-          "title": "Validated Architecture",
-          "path": "./architecture/validated-arch.md"
-        },
-        {
-          "title": "Up to 1,000 users",
-          "path": "./architecture/1k-users.md"
-        },
-        {
-          "title": "Up to 2,000 users",
-          "path": "./architecture/2k-users.md"
-        },
-        {
-          "title": "Up to 3,000 users",
-          "path": "./architecture/3k-users.md"
-        }
-      ]
-    },
-    {
-      "title": "Installation",
-      "description": "How to install and deploy Coder",
-      "path": "./install/index.md",
-      "icon_path": "./images/icons/download.svg",
-      "children": [
-        {
-          "title": "Kubernetes",
-          "description": "Install Coder with Kubernetes via Helm",
-          "path": "./install/kubernetes.md"
-        },
-        {
-          "title": "Docker",
-          "description": "Install Coder with Docker / docker-compose",
-          "path": "./install/docker.md"
-        },
-        {
-          "title": "OpenShift",
-          "description": "Install Coder on OpenShift",
-          "path": "./install/openshift.md"
-        },
-        {
-          "title": "Offline deployments",
-          "description": "Run Coder in offline / air-gapped environments",
-          "path": "./install/offline.md"
-        },
-        {
-          "title": "External database",
-          "description": "Use external PostgreSQL database",
-          "path": "./install/database.md"
-        },
-        {
-          "title": "Uninstall",
-          "description": "Learn how to uninstall Coder",
-          "path": "./install/uninstall.md"
-        },
-        {
-          "title": "1-click install",
-          "description": "Install Coder on a cloud provider with a single click",
-          "path": "./install/1-click.md"
-        },
-        {
-          "title": "Releases",
-          "description": "Coder Release Channels and Cadence",
-          "path": "./install/releases.md"
-        }
-      ]
-    },
-    {
-      "title": "Platforms",
-      "description": "Platform-specific guides using Coder",
-      "path": "./platforms/README.md",
-      "icon_path": "./images/icons/star.svg",
-      "children": [
-        {
-          "title": "AWS",
-          "description": "Set up Coder on an AWS EC2 VM",
-          "path": "./platforms/aws.md",
-          "icon_path": "./images/aws.svg"
-        },
-        {
-          "title": "Azure",
-          "description": "Set up Coder on an Azure VM",
-          "path": "./platforms/azure.md",
-          "icon_path": "./images/azure.svg"
-        },
-        {
-          "title": "Docker",
-          "description": "Set up Coder with Docker",
-          "path": "./platforms/docker.md",
-          "icon_path": "./images/icons/docker.svg"
-        },
-        {
-          "title": "GCP",
-          "description": "Set up Coder on a GCP Compute Engine VM",
-          "path": "./platforms/gcp.md",
-          "icon_path": "./images/google-cloud.svg"
-        },
-        {
-          "title": "Kubernetes",
-          "description": "Set up Coder on Kubernetes",
-          "path": "./platforms/kubernetes/index.md",
-          "children": [
-            {
-              "title": "Additional clusters",
-              "description": "Deploy workspaces on additional Kubernetes clusters",
-              "path": "./platforms/kubernetes/additional-clusters.md"
-            },
-            {
-              "title": "Deployment logs",
-              "description": "Stream K8s event logs on workspace startup",
-              "path": "./platforms/kubernetes/deployment-logs.md"
-            }
-          ]
-        },
-        {
-          "title": "Other platforms",
-          "description": "Set up Coder on an another provider",
-          "path": "./platforms/other.md"
-        }
-      ]
-    },
-    {
-      "title": "Templates",
-      "description": "Templates define the infrastructure for workspaces",
-      "path": "./templates/index.md",
-      "icon_path": "./images/icons/picture.svg",
-      "children": [
-        {
-          "title": "Working with templates",
-          "description": "Creating, editing, and updating templates",
-          "path": "./templates/creating.md"
-        },
-        {
-          "title": "Your first template",
-          "description": "A tutorial for creating and editing your first template",
-          "path": "./templates/tutorial.md"
-        },
-        {
-          "title": "Guided tour",
-          "description": "Create a template from scratch",
-          "path": "./templates/tour.md"
-        },
-        {
-          "title": "Setting up templates",
-          "description": "Best practices for writing templates",
-          "path": "./templates/best-practices.md",
-          "children": [
-            {
-              "title": "Template Dependencies",
-              "description": "Manage dependencies of your templates",
-              "path": "./templates/dependencies.md",
-              "icon_path": "./images/icons/dependency.svg"
-            },
-            {
-              "title": "Change management",
-              "description": "Versioning templates with git and CI",
-              "path": "./templates/change-management.md",
-              "icon_path": "./images/icons/git.svg"
-            },
-            {
-              "title": "Provider authentication",
-              "description": "Authenticate the provisioner",
-              "path": "./templates/authentication.md",
-              "icon_path": "./images/icons/key.svg"
-            },
-            {
-              "title": "Resource persistence",
-              "description": "How resource persistence works in Coder",
-              "path": "./templates/resource-persistence.md",
-              "icon_path": "./images/icons/infinity.svg"
-            },
-            {
-              "title": "Terraform modules",
-              "description": "Reuse code across Coder templates",
-              "path": "./templates/modules.md"
-            }
-          ]
-        },
-        {
-          "title": "Customizing templates",
-          "description": "Give information and options to workspace users",
-          "path": "./templates/customizing.md",
-          "children": [
-            {
-              "title": "Agent metadata",
-              "description": "Show operational metrics in the workspace",
-              "path": "./templates/agent-metadata.md"
-            },
-            {
-              "title": "Resource metadata",
-              "description": "Show information in the workspace about template resources",
-              "path": "./templates/resource-metadata.md"
-            },
-            {
-              "title": "UI Resource Ordering",
-              "description": "Learn how to manage the order of Terraform resources in UI",
-              "path": "./templates/resource-ordering.md"
-            }
-          ]
-        },
-        {
-          "title": "Parameters",
-          "description": "Prompt the user for additional information about a workspace",
-          "path": "./templates/parameters.md"
-        },
-        {
-          "title": "Variables",
-          "description": "Prompt the template administrator for additional information about a template",
-          "path": "./templates/variables.md"
-        },
-        {
-          "title": "Workspace Tags",
-          "description": "Control provisioning using Workspace Tags and Parameters",
-          "path": "./templates/workspace-tags.md"
-        },
-        {
-          "title": "Administering templates",
-          "description": "Configuration settings for template admins",
-          "path": "./templates/configuration.md",
-          "children": [
-            {
-              "title": "General settings",
-              "description": "Configure name, display info, and update polices",
-              "path": "./templates/general-settings.md"
-            },
-            {
-              "title": "Permissions",
-              "description": "Configure who can access a template",
-              "path": "./templates/permissions.md"
-            },
-            {
-              "title": "Workspace Scheduling",
-              "description": "Configure when workspaces start, stop, and delete",
-              "path": "./templates/schedule.md"
-            }
-          ]
-        },
-        {
-          "title": "Open in Coder",
-          "description": "Add an \"Open in Coder\" button to your repos",
-          "path": "./templates/open-in-coder.md",
-          "icon_path": "./images/icons/key.svg"
-        },
-        {
-          "title": "Docker in workspaces",
-          "description": "Use Docker inside containerized templates",
-          "path": "./templates/docker-in-workspaces.md",
-          "icon_path": "./images/icons/docker.svg"
-        },
-        {
-          "title": "Dev Containers",
-          "description": "Use Dev Containers in workspaces",
-          "path": "./templates/dev-containers.md",
-          "state": "alpha"
-        },
-        {
-          "title": "Troubleshooting templates",
-          "description": "Fix common template problems",
-          "path": "./templates/troubleshooting.md"
-        },
-        {
-          "title": "Process Logging",
-          "description": "Audit commands in workspaces with exectrace",
-          "path": "./templates/process-logging.md",
-          "state": "enterprise"
-        },
-        {
-          "title": "Icons",
-          "description": "Coder includes icons for popular cloud providers and programming languages for you to use",
-          "path": "./templates/icons.md"
-        }
-      ]
-    },
-    {
-      "title": "Workspaces",
-      "description": "Learn about Coder workspaces.",
-      "path": "./workspaces.md",
-      "icon_path": "./images/icons/layers.svg"
-    },
-    {
-      "title": "IDEs",
-      "description": "Learn how to use your IDE of choice with Coder",
-      "path": "./ides.md",
-      "icon_path": "./images/icons/code.svg",
-      "children": [
-        {
-          "title": "Web IDEs",
-          "description": "Learn how to configure web IDEs in your templates",
-          "path": "./ides/web-ides.md"
-        },
-        {
-          "title": "JetBrains Gateway",
-          "description": "Learn how to configure JetBrains Gateway for your workspaces",
-          "path": "./ides/gateway.md"
-        },
-        {
-          "title": "JetBrains Fleet",
-          "description": "Learn how to configure JetBrains Fleet for your workspaces",
-          "path": "./ides/fleet.md"
-        },
-        {
-          "title": "Emacs",
-          "description": "Learn how to configure Emacs with TRAMP in Coder",
-          "path": "./ides/emacs-tramp.md"
-        },
-        {
-          "title": "Remote Desktops",
-          "description": "Learn how to use Remote Desktops with Coder",
-          "path": "./ides/remote-desktops.md"
-        }
-      ]
-    },
-    {
-      "title": "Networking",
-      "description": "Learn about networking in Coder",
-      "path": "./networking/index.md",
-      "icon_path": "./images/icons/networking.svg",
-      "children": [
-        {
-          "title": "Port Forwarding",
-          "description": "Learn how to forward ports in Coder",
-          "path": "./networking/port-forwarding.md"
-        },
-        {
-          "title": "STUN and NAT",
-          "description": "Learn how Coder establishes direct connections",
-          "path": "./networking/stun.md"
-        }
-      ]
-    },
-    {
-      "title": "Dotfiles",
-      "description": "Learn how to personalize your workspace",
-      "path": "./dotfiles.md",
-      "icon_path": "./images/icons/art-pad.svg"
-    },
-    {
-      "title": "Secrets",
-      "description": "Learn how to use secrets in your workspace",
-      "path": "./secrets.md",
-      "icon_path": "./images/icons/secrets.svg"
-    },
-    {
-      "title": "Administration",
-      "description": "How to install and deploy Coder",
-      "path": "./admin/README.md",
-      "icon_path": "./images/icons/wrench.svg",
-      "children": [
-        {
-          "title": "Authentication",
-          "description": "Learn how to set up authentication using GitHub or OpenID Connect",
-          "path": "./admin/auth.md",
-          "icon_path": "./images/icons/key.svg"
-        },
-        {
-          "title": "Users",
-          "description": "Learn about user roles available in Coder and how to create and manage users",
-          "path": "./admin/users.md",
-          "icon_path": "./images/icons/users.svg"
-        },
-        {
-          "title": "Groups",
-          "description": "Learn how to manage user groups",
-          "path": "./admin/groups.md",
-          "icon_path": "./images/icons/group.svg",
-          "state": "enterprise"
-        },
-        {
-          "title": "RBAC",
-          "description": "Learn how to use the role based access control",
-          "path": "./admin/rbac.md",
-          "icon_path": "./images/icons/rbac.svg",
-          "state": "enterprise"
-        },
-        {
-          "title": "Configuration",
-          "description": "Learn how to configure Coder",
-          "path": "./admin/configure.md",
-          "icon_path": "./images/icons/toggle_on.svg"
-        },
-        {
-          "title": "External Auth",
-          "description": "Learn how connect Coder with external auth providers",
-          "path": "./admin/external-auth.md",
-          "icon_path": "./images/icons/git.svg"
-        },
-        {
-          "title": "Upgrading",
-          "description": "Learn how to upgrade Coder",
-          "path": "./admin/upgrade.md",
-          "icon_path": "./images/icons/upgrade.svg"
-        },
-        {
-          "title": "Automation",
-          "description": "Learn how to automate Coder with the CLI and API",
-          "path": "./admin/automation.md",
-          "icon_path": "./images/icons/plug.svg"
-        },
-        {
-          "title": "Scaling Coder",
-          "description": "Learn how to use load testing tools",
-          "path": "./admin/scaling/scale-testing.md",
-          "icon_path": "./images/icons/scale.svg",
-          "children": [
-            {
-              "title": "Scaling Utility",
-              "path": "./admin/scaling/scale-utility.md"
-            }
-          ]
-        },
-        {
-          "title": "External Provisioners",
-          "description": "Run provisioners isolated from the Coder server",
-          "path": "./admin/provisioners.md",
-          "icon_path": "./images/icons/queue.svg",
-          "state": "enterprise"
-        },
-        {
-          "title": "Workspace Proxies",
-          "description": "Run geo distributed workspace proxies",
-          "path": "./admin/workspace-proxies.md",
-          "icon_path": "./images/icons/networking.svg",
-          "state": "enterprise"
-        },
-        {
-          "title": "Application Logs",
-          "description": "Learn how to use Application Logs in your Coder deployment",
-          "path": "./admin/app-logs.md",
-          "icon_path": "./images/icons/notes.svg"
-        },
-        {
-          "title": "Audit Logs",
-          "description": "Learn how to use Audit Logs in your Coder deployment",
-          "path": "./admin/audit-logs.md",
-          "icon_path": "./images/icons/radar.svg",
-          "state": "enterprise"
-        },
-        {
-          "title": "Quotas",
-          "description": "Learn how to use Workspace Quotas in Coder",
-          "path": "./admin/quotas.md",
-          "icon_path": "./images/icons/dollar.svg",
-          "state": "enterprise"
-        },
-        {
-          "title": "High Availability",
-          "description": "Learn how to configure Coder for High Availability",
-          "path": "./admin/high-availability.md",
-          "icon_path": "./images/icons/hydra.svg",
-          "state": "enterprise"
-        },
-        {
-          "title": "Prometheus",
-          "description": "Learn how to collect Prometheus metrics",
-          "path": "./admin/prometheus.md",
-          "icon_path": "./images/icons/speed.svg"
-        },
-        {
-          "title": "Appearance",
-          "description": "Learn how to configure the appearance of Coder",
-          "path": "./admin/appearance.md",
-          "icon_path": "./images/icons/info.svg",
-          "state": "enterprise"
-        },
-        {
-          "title": "Telemetry",
-          "description": "Learn what usage telemetry Coder collects",
-          "path": "./admin/telemetry.md",
-          "icon_path": "./images/icons/science.svg"
-        },
-        {
-          "title": "Database Encryption",
-          "description": "Learn how to encrypt sensitive data at rest in Coder",
-          "path": "./admin/encryption.md",
-          "icon_path": "./images/icons/lock.svg",
-          "state": "enterprise"
-        },
-        {
-          "title": "Deployment Health",
-          "description": "Learn how to monitor the health of your Coder deployment",
-          "path": "./admin/healthcheck.md",
-          "icon_path": "./images/icons/health.svg"
-        }
-      ]
-    },
-    {
-      "title": "Enterprise",
-      "description": "Learn how to enable Enterprise features",
-      "path": "./enterprise.md",
-      "icon_path": "./images/icons/group.svg"
-    },
-    {
-      "title": "Contributing",
-      "description": "Learn how to contribute to Coder",
-      "path": "./CONTRIBUTING.md",
-      "icon_path": "./images/icons/contributing.svg",
-      "children": [
-        {
-          "title": "Code of Conduct",
-          "description": "See the code of conduct for contributing to Coder",
-          "path": "./contributing/CODE_OF_CONDUCT.md"
-        },
-        {
-          "title": "Feature stages",
-          "description": "Policies for Alpha and Experimental features.",
-          "path": "./contributing/feature-stages.md"
-        },
-        {
-          "title": "Documentation",
-          "description": "Our style guide for use when authoring documentation",
-          "path": "./contributing/documentation.md"
-        },
-        {
-          "title": "Security",
-          "description": "How to report vulnerabilities in Coder",
-          "path": "./contributing/SECURITY.md"
-        },
-        {
-          "title": "Frontend",
-          "description": "Our guide for frontend development",
-          "path": "./contributing/frontend.md"
-        }
-      ]
-    },
-    {
-      "title": "API",
-      "description": "Learn how to use Coderd API",
-      "path": "./api/index.md",
-      "icon_path": "./images/icons/api.svg",
-      "children": [
-        {
-          "title": "General",
-          "path": "./api/general.md"
-        },
-        {
-          "title": "Agents",
-          "path": "./api/agents.md"
-        },
-        {
-          "title": "Applications",
-          "path": "./api/applications.md"
-        },
-        {
-          "title": "Audit",
-          "path": "./api/audit.md"
-        },
-        {
-          "title": "Authentication",
-          "path": "./api/authentication.md"
-        },
-        {
-          "title": "Authorization",
-          "path": "./api/authorization.md"
-        },
-        {
-          "title": "Builds",
-          "path": "./api/builds.md"
-        },
-        {
-          "title": "Debug",
-          "path": "./api/debug.md"
-        },
-        {
-          "title": "Enterprise",
-          "path": "./api/enterprise.md"
-        },
-        {
-          "title": "Files",
-          "path": "./api/files.md"
-        },
-        {
-          "title": "Frobulator",
-          "path": "./api/frobulator.md"
-        },
-        {
-          "title": "Git",
-          "path": "./api/git.md"
-        },
-        {
-          "title": "Insights",
-          "path": "./api/insights.md"
-        },
-        {
-          "title": "Members",
-          "path": "./api/members.md"
-        },
-        {
-          "title": "Organizations",
-          "path": "./api/organizations.md"
-        },
-        {
-          "title": "PortSharing",
-          "path": "./api/portsharing.md"
-        },
-        {
-          "title": "Schemas",
-          "path": "./api/schemas.md"
-        },
-        {
-          "title": "Templates",
-          "path": "./api/templates.md"
-        },
-        {
-          "title": "Users",
-          "path": "./api/users.md"
-        },
-        {
-          "title": "WorkspaceProxies",
-          "path": "./api/workspaceproxies.md"
-        },
-        {
-          "title": "Workspaces",
-          "path": "./api/workspaces.md"
-        }
-      ]
-    },
-    {
-      "title": "Command Line",
-      "description": "Learn how to use Coder CLI",
-      "path": "./cli.md",
-      "icon_path": "./images/icons/terminal.svg",
-      "children": [
-        {
-          "title": "autoupdate",
-          "description": "Toggle auto-update policy for a workspace",
-          "path": "cli/autoupdate.md"
-        },
-        {
-          "title": "coder",
-          "path": "cli.md"
-        },
-        {
-          "title": "config-ssh",
-          "description": "Add an SSH Host entry for your workspaces \"ssh coder.workspace\"",
-          "path": "cli/config-ssh.md"
-        },
-        {
-          "title": "create",
-          "description": "Create a workspace",
-          "path": "cli/create.md"
-        },
-        {
-          "title": "delete",
-          "description": "Delete a workspace",
-          "path": "cli/delete.md"
-        },
-        {
-          "title": "dotfiles",
-          "description": "Personalize your workspace by applying a canonical dotfiles repository",
-          "path": "cli/dotfiles.md"
-        },
-        {
-          "title": "external-auth",
-          "description": "Manage external authentication",
-          "path": "cli/external-auth.md"
-        },
-        {
-          "title": "external-auth access-token",
-          "description": "Print auth for an external provider",
-          "path": "cli/external-auth_access-token.md"
-        },
-        {
-          "title": "favorite",
-          "description": "Add a workspace to your favorites",
-          "path": "cli/favorite.md"
-        },
-        {
-          "title": "features",
-          "description": "List Enterprise features",
-          "path": "cli/features.md"
-        },
-        {
-          "title": "features list",
-          "path": "cli/features_list.md"
-        },
-        {
-          "title": "groups",
-          "description": "Manage groups",
-          "path": "cli/groups.md"
-        },
-        {
-          "title": "groups create",
-          "description": "Create a user group",
-          "path": "cli/groups_create.md"
-        },
-        {
-          "title": "groups delete",
-          "description": "Delete a user group",
-          "path": "cli/groups_delete.md"
-        },
-        {
-          "title": "groups edit",
-          "description": "Edit a user group",
-          "path": "cli/groups_edit.md"
-        },
-        {
-          "title": "groups list",
-          "description": "List user groups",
-          "path": "cli/groups_list.md"
-        },
-        {
-          "title": "licenses",
-          "description": "Add, delete, and list licenses",
-          "path": "cli/licenses.md"
-        },
-        {
-          "title": "licenses add",
-          "description": "Add license to Coder deployment",
-          "path": "cli/licenses_add.md"
-        },
-        {
-          "title": "licenses delete",
-          "description": "Delete license by ID",
-          "path": "cli/licenses_delete.md"
-        },
-        {
-          "title": "licenses list",
-          "description": "List licenses (including expired)",
-          "path": "cli/licenses_list.md"
-        },
-        {
-          "title": "list",
-          "description": "List workspaces",
-          "path": "cli/list.md"
-        },
-        {
-          "title": "login",
-          "description": "Authenticate with Coder deployment",
-          "path": "cli/login.md"
-        },
-        {
-          "title": "logout",
-          "description": "Unauthenticate your local session",
-          "path": "cli/logout.md"
-        },
-        {
-          "title": "netcheck",
-          "description": "Print network debug information for DERP and STUN",
-          "path": "cli/netcheck.md"
-        },
-        {
-          "title": "notifications",
-          "description": "Manage Coder notifications",
-          "path": "cli/notifications.md"
-        },
-        {
-          "title": "notifications pause",
-          "description": "Pause notifications",
-          "path": "cli/notifications_pause.md"
-        },
-        {
-          "title": "notifications resume",
-          "description": "Resume notifications",
-          "path": "cli/notifications_resume.md"
-        },
-        {
-          "title": "open",
-          "description": "Open a workspace",
-          "path": "cli/open.md"
-        },
-        {
-          "title": "open vscode",
-          "description": "Open a workspace in VS Code Desktop",
-          "path": "cli/open_vscode.md"
-        },
-        {
-          "title": "ping",
-          "description": "Ping a workspace",
-          "path": "cli/ping.md"
-        },
-        {
-          "title": "port-forward",
-          "description": "Forward ports from a workspace to the local machine. For reverse port forwarding, use \"coder ssh -R\".",
-          "path": "cli/port-forward.md"
-        },
-        {
-          "title": "provisionerd",
-          "description": "Manage provisioner daemons",
-          "path": "cli/provisionerd.md"
-        },
-        {
-          "title": "provisionerd start",
-          "description": "Run a provisioner daemon",
-          "path": "cli/provisionerd_start.md"
-        },
-        {
-          "title": "publickey",
-          "description": "Output your Coder public key used for Git operations",
-          "path": "cli/publickey.md"
-        },
-        {
-          "title": "rename",
-          "description": "Rename a workspace",
-          "path": "cli/rename.md"
-        },
-        {
-          "title": "reset-password",
-          "description": "Directly connect to the database to reset a user's password",
-          "path": "cli/reset-password.md"
-        },
-        {
-          "title": "restart",
-          "description": "Restart a workspace",
-          "path": "cli/restart.md"
-        },
-        {
-          "title": "schedule",
-          "description": "Schedule automated start and stop times for workspaces",
-          "path": "cli/schedule.md"
-        },
-        {
-          "title": "schedule override-stop",
-          "description": "Override the stop time of a currently running workspace instance.",
-          "path": "cli/schedule_override-stop.md"
-        },
-        {
-          "title": "schedule show",
-          "description": "Show workspace schedules",
-          "path": "cli/schedule_show.md"
-        },
-        {
-          "title": "schedule start",
-          "description": "Edit workspace start schedule",
-          "path": "cli/schedule_start.md"
-        },
-        {
-          "title": "schedule stop",
-          "description": "Edit workspace stop schedule",
-          "path": "cli/schedule_stop.md"
-        },
-        {
-          "title": "server",
-          "description": "Start a Coder server",
-          "path": "cli/server.md"
-        },
-        {
-          "title": "server create-admin-user",
-          "description": "Create a new admin user with the given username, email and password and adds it to every organization.",
-          "path": "cli/server_create-admin-user.md"
-        },
-        {
-          "title": "server dbcrypt",
-          "description": "Manage database encryption.",
-          "path": "cli/server_dbcrypt.md"
-        },
-        {
-          "title": "server dbcrypt decrypt",
-          "description": "Decrypt a previously encrypted database.",
-          "path": "cli/server_dbcrypt_decrypt.md"
-        },
-        {
-          "title": "server dbcrypt delete",
-          "description": "Delete all encrypted data from the database. THIS IS A DESTRUCTIVE OPERATION.",
-          "path": "cli/server_dbcrypt_delete.md"
-        },
-        {
-          "title": "server dbcrypt rotate",
-          "description": "Rotate database encryption keys.",
-          "path": "cli/server_dbcrypt_rotate.md"
-        },
-        {
-          "title": "server postgres-builtin-serve",
-          "description": "Run the built-in PostgreSQL deployment.",
-          "path": "cli/server_postgres-builtin-serve.md"
-        },
-        {
-          "title": "server postgres-builtin-url",
-          "description": "Output the connection URL for the built-in PostgreSQL deployment.",
-          "path": "cli/server_postgres-builtin-url.md"
-        },
-        {
-          "title": "show",
-          "description": "Display details of a workspace's resources and agents",
-          "path": "cli/show.md"
-        },
-        {
-          "title": "speedtest",
-          "description": "Run upload and download tests from your machine to a workspace",
-          "path": "cli/speedtest.md"
-        },
-        {
-          "title": "ssh",
-          "description": "Start a shell into a workspace",
-          "path": "cli/ssh.md"
-        },
-        {
-          "title": "start",
-          "description": "Start a workspace",
-          "path": "cli/start.md"
-        },
-        {
-          "title": "stat",
-          "description": "Show resource usage for the current workspace.",
-          "path": "cli/stat.md"
-        },
-        {
-          "title": "stat cpu",
-          "description": "Show CPU usage, in cores.",
-          "path": "cli/stat_cpu.md"
-        },
-        {
-          "title": "stat disk",
-          "description": "Show disk usage, in gigabytes.",
-          "path": "cli/stat_disk.md"
-        },
-        {
-          "title": "stat mem",
-          "description": "Show memory usage, in gigabytes.",
-          "path": "cli/stat_mem.md"
-        },
-        {
-          "title": "state",
-          "description": "Manually manage Terraform state to fix broken workspaces",
-          "path": "cli/state.md"
-        },
-        {
-          "title": "state pull",
-          "description": "Pull a Terraform state file from a workspace.",
-          "path": "cli/state_pull.md"
-        },
-        {
-          "title": "state push",
-          "description": "Push a Terraform state file to a workspace.",
-          "path": "cli/state_push.md"
-        },
-        {
-          "title": "stop",
-          "description": "Stop a workspace",
-          "path": "cli/stop.md"
-        },
-        {
-          "title": "support",
-          "description": "Commands for troubleshooting issues with a Coder deployment.",
-          "path": "cli/support.md"
-        },
-        {
-          "title": "support bundle",
-          "description": "Generate a support bundle to troubleshoot issues connecting to a workspace.",
-          "path": "cli/support_bundle.md"
-        },
-        {
-          "title": "templates",
-          "description": "Manage templates",
-          "path": "cli/templates.md"
-        },
-        {
-          "title": "templates archive",
-          "description": "Archive unused or failed template versions from a given template(s)",
-          "path": "cli/templates_archive.md"
-        },
-        {
-          "title": "templates create",
-          "description": "DEPRECATED: Create a template from the current directory or as specified by flag",
-          "path": "cli/templates_create.md"
-        },
-        {
-          "title": "templates delete",
-          "description": "Delete templates",
-          "path": "cli/templates_delete.md"
-        },
-        {
-          "title": "templates edit",
-          "description": "Edit the metadata of a template by name.",
-          "path": "cli/templates_edit.md"
-        },
-        {
-          "title": "templates init",
-          "description": "Get started with a templated template.",
-          "path": "cli/templates_init.md"
-        },
-        {
-          "title": "templates list",
-          "description": "List all the templates available for the organization",
-          "path": "cli/templates_list.md"
-        },
-        {
-          "title": "templates pull",
-          "description": "Download the active, latest, or specified version of a template to a path.",
-          "path": "cli/templates_pull.md"
-        },
-        {
-          "title": "templates push",
-          "description": "Create or update a template from the current directory or as specified by flag",
-          "path": "cli/templates_push.md"
-        },
-        {
-          "title": "templates versions",
-          "description": "Manage different versions of the specified template",
-          "path": "cli/templates_versions.md"
-        },
-        {
-          "title": "templates versions archive",
-          "description": "Archive a template version(s).",
-          "path": "cli/templates_versions_archive.md"
-        },
-        {
-          "title": "templates versions list",
-          "description": "List all the versions of the specified template",
-          "path": "cli/templates_versions_list.md"
-        },
-        {
-          "title": "templates versions unarchive",
-          "description": "Unarchive a template version(s).",
-          "path": "cli/templates_versions_unarchive.md"
-        },
-        {
-          "title": "tokens",
-          "description": "Manage personal access tokens",
-          "path": "cli/tokens.md"
-        },
-        {
-          "title": "tokens create",
-          "description": "Create a token",
-          "path": "cli/tokens_create.md"
-        },
-        {
-          "title": "tokens list",
-          "description": "List tokens",
-          "path": "cli/tokens_list.md"
-        },
-        {
-          "title": "tokens remove",
-          "description": "Delete a token",
-          "path": "cli/tokens_remove.md"
-        },
-        {
-          "title": "unfavorite",
-          "description": "Remove a workspace from your favorites",
-          "path": "cli/unfavorite.md"
-        },
-        {
-          "title": "update",
-          "description": "Will update and start a given workspace if it is out of date",
-          "path": "cli/update.md"
-        },
-        {
-          "title": "users",
-          "description": "Manage users",
-          "path": "cli/users.md"
-        },
-        {
-          "title": "users activate",
-          "description": "Update a user's status to 'active'. Active users can fully interact with the platform",
-          "path": "cli/users_activate.md"
-        },
-        {
-          "title": "users create",
-          "path": "cli/users_create.md"
-        },
-        {
-          "title": "users delete",
-          "description": "Delete a user by username or user_id.",
-          "path": "cli/users_delete.md"
-        },
-        {
-          "title": "users list",
-          "path": "cli/users_list.md"
-        },
-        {
-          "title": "users show",
-          "description": "Show a single user. Use 'me' to indicate the currently authenticated user.",
-          "path": "cli/users_show.md"
-        },
-        {
-          "title": "users suspend",
-          "description": "Update a user's status to 'suspended'. A suspended user cannot log into the platform",
-          "path": "cli/users_suspend.md"
-        },
-        {
-          "title": "version",
-          "description": "Show coder version",
-          "path": "cli/version.md"
-        },
-        {
-          "title": "whoami",
-          "description": "Fetch authenticated user info for Coder deployment",
-          "path": "cli/whoami.md"
-        }
-      ]
-    },
-    {
-      "title": "Security",
-      "description": "Security advisories",
-      "path": "./security/index.md",
-      "icon_path": "./images/icons/security.svg",
-      "children": [
-        {
-          "title": "API tokens of deleted users not invalidated",
-          "description": "Fixed in v0.23.0 (Apr 25, 2023)",
-          "path": "./security/0001_user_apikeys_invalidation.md"
-        }
-      ]
-    },
-    {
-      "title": "FAQs",
-      "description": "Frequently asked questions",
-      "path": "./faqs.md",
-      "icon_path": "./images/icons/info.svg"
-    },
-    {
-      "title": "Guides",
-      "description": "Employee-authored tutorials",
-      "path": "./guides/index.md",
-      "icon_path": "./images/icons/notes.svg",
-      "children": [
-        {
-          "title": "Generate a Support Bundle",
-          "description": "Generate and upload a Support Bundle to Coder Support",
-          "path": "./guides/support-bundle.md"
-        },
-        {
-          "title": "Configuring Okta",
-          "description": "Custom claims/scopes with Okta for group/role sync",
-          "path": "./guides/configuring-okta.md"
-        },
-        {
-          "title": "Google to AWS Federation",
-          "description": "Federating a Google Cloud service account to AWS",
-          "path": "./guides/gcp-to-aws.md"
-        },
-        {
-          "title": "JFrog Artifactory Integration",
-          "description": "Integrate Coder with JFrog Artifactory",
-          "path": "./guides/artifactory-integration.md"
-        },
-        {
-          "title": "Island Enterprise Browser Integration",
-          "description": "Integrate Coder with Island's Enterprise Browser",
-          "path": "./guides/island-integration.md"
-        },
-        {
-          "title": "Template ImagePullSecrets",
-          "description": "Creating ImagePullSecrets for private registries",
-          "path": "./guides/image-pull-secret.md"
-        },
-        {
-          "title": "Postgres SSL",
-          "description": "Configure Coder to connect to Postgres over SSL",
-          "path": "./guides/postgres-ssl.md"
-        },
-        {
-          "title": "Azure Federation",
-          "description": "Federating Coder to Azure",
-          "path": "./guides/azure-federation.md"
-        },
-        {
-          "title": "Scanning Coder Workspaces with JFrog Xray",
-          "description": "Integrate Coder with JFrog Xray",
-          "path": "./guides/xray-integration.md"
-        }
-      ]
-    }
-  ]
-=======
 	"versions": ["main"],
 	"routes": [
 		{
@@ -1769,6 +594,10 @@
 						{
 							"title": "Files",
 							"path": "./reference/api/files.md"
+						},
+						{
+							"title": "Frobulator",
+							"path": "./api/frobulator.md"
 						},
 						{
 							"title": "Git",
@@ -2356,5 +1185,4 @@
 			]
 		}
 	]
->>>>>>> d0f36dc6
 }