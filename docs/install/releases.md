--- conflicted
+++ resolved
@@ -7,7 +7,6 @@
 their infrastructure on a staging environment before upgrading a production
 deployment.
 
-<<<<<<< HEAD
 We support two release channels:
 [mainline](https://github.com/coder/coder/releases/tag/v2.16.0) for the bleeding
 edge version of Coder and
@@ -15,12 +14,6 @@
 tolerance for fault. We field our mainline releases
 publicly for one month before promoting them to stable. The version prior to
 stable receives patches only for security issues or CVEs.
-=======
-We support two release channels: [mainline](#mainline-releases) for the bleeding
-edge version of Coder and [stable](#stable-releases) for those with lower
-tolerance for fault. We field our mainline releases publicly for one month
-before promoting them to stable.
->>>>>>> 71d31713
 
 ### Mainline releases
 
@@ -35,7 +28,7 @@
 - May not include the latest features
 - All bugfixes and security patches are supported
 
-### Security Supported
+### Security Support
 
 - In-product security vulnerabilities and CVEs are supported
 
