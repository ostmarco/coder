# Releases

Coder releases are cut directly from main in our
[Github](https://github.com/coder/coder) on the first Tuesday of each month.

We recommend enterprise customers test the compatibility of new releases with
their infrastructure on a staging environment before upgrading a production
deployment.

<<<<<<< HEAD
We support two release channels: [mainline](#mainline-releases) for the bleeding
edge version of Coder and [stable](#stable-releases) for those with lower
=======
We support two release channels:
[mainline](https://github.com/coder/coder/releases/tag/v2.16.0) for the bleeding
edge version of Coder and
[stable](https://github.com/coder/coder/releases/latest) for those with lower
>>>>>>> d0a84248
tolerance for fault. We field our mainline releases publicly for one month
before promoting them to stable.

### Mainline releases

- Intended for customers with a staging environment
- Gives earliest access to new features
- May include minor bugs
- All bugfixes and security patches are supported

### Stable releases

- Safest upgrade/installation path
- May not include the latest features
- Security vulnerabilities and major bugfixes are supported

> Note: We support major security vulnerabilities (CVEs) for the past three
> versions of Coder.

## Installing stable

When installing Coder, we generally advise specifying the desired version from
our Github [releases page](https://github.com/coder/coder/releases).

You can also use our `install.sh` script with the `stable` flag to install the
latest stable release:

```shell
curl -fsSL https://coder.com/install.sh | sh -s -- --stable
```

Best practices for installing Coder can be found on our [install](./README.md)
pages.

## Release schedule

You can expect a release on the first Tuesday of every month excluding January.
We skip this release to allow ample time for our team members and customers to
return from the Holiday season.

| Release name | Release Date       | Status           |
| ------------ | ------------------ | ---------------- |
| 2.11.x       | May 07, 2024       | Not Supported    |
| 2.12.x       | June 04, 2024      | Not Supported    |
| 2.13.x       | July 02, 2024      | Security Support |
| 2.14.x       | August 06, 2024    | Security Support |
| 2.15.x       | September 03, 2024 | Stable           |
| 2.16.x       | October 01, 2024   | Mainline         |
| 2.17.x       | November 05, 2024  | Not Released     |

> **Tip**: We publish a
> [`preview`](https://github.com/coder/coder/pkgs/container/coder-preview) image
> `ghcr.io/coder/coder-preview` on each commit to the `main` branch. This can be
> used to test under-development features and bug fixes that have not yet been
> released to [`mainline`](#mainline-releases) or [`stable`](#stable-releases).
>
> > **Important**: The `preview` image is not intended for production use.<|MERGE_RESOLUTION|>--- conflicted
+++ resolved
@@ -7,15 +7,10 @@
 their infrastructure on a staging environment before upgrading a production
 deployment.
 
-<<<<<<< HEAD
-We support two release channels: [mainline](#mainline-releases) for the bleeding
-edge version of Coder and [stable](#stable-releases) for those with lower
-=======
 We support two release channels:
 [mainline](https://github.com/coder/coder/releases/tag/v2.16.0) for the bleeding
 edge version of Coder and
 [stable](https://github.com/coder/coder/releases/latest) for those with lower
->>>>>>> d0a84248
 tolerance for fault. We field our mainline releases publicly for one month
 before promoting them to stable.
 
