--- conflicted
+++ resolved
@@ -8,15 +8,9 @@
 deployment.
 
 We support two release channels:
-<<<<<<< HEAD
 [mainline](https://github.com/coder/coder/releases/v2.10.0) for the edge version of
 Coder and [stable](https://github.com/coder/coder/releases/latest) for those with
-lower tolerance for fault. We field our mainline releases publicly for two weeks
-=======
-[mainline](https://github.com/coder/coder/2.10.0) for the edge version of Coder
-and [stable](https://github.com/coder/coder/releases/latest) for those with
 lower tolerance for fault. We field our mainline releases publicly for one month
->>>>>>> f5a32b3f
 before promoting them to stable.
 
 ### Mainline releases
